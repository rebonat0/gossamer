--- conflicted
+++ resolved
@@ -51,18 +51,11 @@
 func TestExternalAddrsPublicIP(t *testing.T) {
 	t.Parallel()
 
-<<<<<<< HEAD
-	config := &Config{
-		BasePath:    utils.NewTestBasePath(t, "node"),
-		PublicIP:    "10.0.5.2",
-		Port:        availablePort(t),
-=======
 	port := availablePort(t)
 	config := &Config{
 		BasePath:    utils.NewTestBasePath(t, "node"),
 		PublicIP:    "10.0.5.2",
 		Port:        port,
->>>>>>> cb360abe
 		NoBootstrap: true,
 		NoMDNS:      true,
 	}
