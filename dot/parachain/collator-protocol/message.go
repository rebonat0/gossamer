// Copyright 2023 ChainSafe Systems (ON)
// SPDX-License-Identifier: LGPL-3.0-only

package collatorprotocol

import (
	"errors"
	"fmt"

	"github.com/ChainSafe/gossamer/dot/network"
	"github.com/ChainSafe/gossamer/dot/parachain/backing"
	parachaintypes "github.com/ChainSafe/gossamer/dot/parachain/types"
	"github.com/ChainSafe/gossamer/dot/peerset"
	"github.com/ChainSafe/gossamer/lib/common"
	"github.com/ChainSafe/gossamer/lib/crypto"
	"github.com/ChainSafe/gossamer/lib/crypto/sr25519"
	"github.com/ChainSafe/gossamer/pkg/scale"
	"github.com/libp2p/go-libp2p/core/peer"
)

const legacyCollationProtocolV1 = "/polkadot/collation/1"

// CollationProtocol represents all network messages on the collation peer-set.
type CollationProtocol scale.VaryingDataType

// NewCollationProtocol returns a new collation protocol varying data type
func NewCollationProtocol() CollationProtocol {
	vdt := scale.MustNewVaryingDataType(NewCollatorProtocolMessage())
	return CollationProtocol(vdt)
}

// New will enable scale to create new instance when needed
func (CollationProtocol) New() CollationProtocol {
	return NewCollationProtocol()
}

// Set will set a value using the underlying  varying data type
func (c *CollationProtocol) Set(val scale.VaryingDataTypeValue) (err error) {
	vdt := scale.VaryingDataType(*c)
	err = vdt.Set(val)
	if err != nil {
		return
	}
	*c = CollationProtocol(vdt)
	return
}

// Value returns the value from the underlying varying data type
func (c *CollationProtocol) Value() (val scale.VaryingDataTypeValue, err error) {
	vdt := scale.VaryingDataType(*c)
	return vdt.Value()
}

// CollatorProtocolMessage represents Network messages used by the collator protocol subsystem
type CollatorProtocolMessage scale.VaryingDataType

// Index returns the index of varying data type
func (CollatorProtocolMessage) Index() uint {
	return 0
}

// NewCollatorProtocolMessage returns a new collator protocol message varying data type
func NewCollatorProtocolMessage() CollatorProtocolMessage {
	vdt := scale.MustNewVaryingDataType(Declare{}, AdvertiseCollation{}, CollationSeconded{})
	return CollatorProtocolMessage(vdt)
}

// New will enable scale to create new instance when needed
func (CollatorProtocolMessage) New() CollatorProtocolMessage {
	return NewCollatorProtocolMessage()
}

// Set will set a value using the underlying  varying data type
func (c *CollatorProtocolMessage) Set(val scale.VaryingDataTypeValue) (err error) {
	vdt := scale.VaryingDataType(*c)
	err = vdt.Set(val)
	if err != nil {
		return
	}
	*c = CollatorProtocolMessage(vdt)
	return
}

// Value returns the value from the underlying varying data type
func (c *CollatorProtocolMessage) Value() (val scale.VaryingDataTypeValue, err error) {
	vdt := scale.VaryingDataType(*c)
	return vdt.Value()
}

// Declare the intent to advertise collations under a collator ID, attaching a
// signature of the `PeerId` of the node using the given collator ID key.
type Declare struct {
	CollatorId        parachaintypes.CollatorID        `scale:"1"`
	ParaID            uint32                           `scale:"2"`
	CollatorSignature parachaintypes.CollatorSignature `scale:"3"`
}

// Index returns the index of varying data type
func (Declare) Index() uint {
	return 0
}

// AdvertiseCollation contains a relay parent hash and is used to advertise a collation to a validator.
// This will only advertise a collation if there exists one for the given relay parent and the given peer is
// set as validator for our para at the given relay parent.
// It can only be sent once the peer has declared that they are a collator with given ID
type AdvertiseCollation common.Hash

// Index returns the index of varying data type
func (AdvertiseCollation) Index() uint {
	return 1
}

// CollationSeconded represents that a collation sent to a validator was seconded.
type CollationSeconded struct {
	RelayParent common.Hash                                 `scale:"1"`
	Statement   parachaintypes.UncheckedSignedFullStatement `scale:"2"`
}

// Index returns the index of varying data type
func (CollationSeconded) Index() uint {
	return 4
}

const MaxCollationMessageSize uint64 = 100 * 1024

// Type returns CollationMsgType
func (CollationProtocol) Type() network.MessageType {
	return network.CollationMsgType
}

// Hash returns the hash of the CollationProtocolV1
func (cp CollationProtocol) Hash() (common.Hash, error) {
	// scale encode each extrinsic
	encMsg, err := cp.Encode()
	if err != nil {
		return common.Hash{}, fmt.Errorf("cannot encode message: %w", err)
	}

	return common.Blake2bHash(encMsg)
}

// Encode a collator protocol message using scale encode
func (cp CollationProtocol) Encode() ([]byte, error) {
	enc, err := scale.Marshal(cp)
	if err != nil {
		return nil, err
	}
	return enc, nil
}

func decodeCollationMessage(in []byte) (network.NotificationsMessage, error) {
	collationMessage := CollationProtocol{}

	err := scale.Unmarshal(in, &collationMessage)
	if err != nil {
		return nil, fmt.Errorf("cannot decode message: %w", err)
	}

	return &collationMessage, nil
}

type ProspectiveCandidate struct {
	CandidateHash      parachaintypes.CandidateHash
	ParentHeadDataHash common.Hash
}

type CollationStatus int

const (
	// We are waiting for a collation to be advertised to us.
	Waiting CollationStatus = iota
	// We are currently fetching a collation.
	Fetching
	// We are waiting that a collation is being validated.
	WaitingOnValidation
	// We have seconded a collation.
	Seconded
)

// BlockedAdvertisement is vstaging advertisement that was rejected by the backing
// subsystem. Validator may fetch it later if its fragment
// membership gets recognised before relay parent goes out of view.
type BlockedAdvertisement struct {
	// peer that advertised the collation
	peerID               peer.ID
	collatorID           parachaintypes.CollatorID
	candidateRelayParent common.Hash
	candidateHash        parachaintypes.CandidateHash
}

func (cpvs CollatorProtocolValidatorSide) canSecond(
	candidateParaID parachaintypes.ParaID,
	candidateRelayParent common.Hash,
	candidateHash parachaintypes.CandidateHash,
	parentHeadDataHash common.Hash,
) bool {
<<<<<<< HEAD
	canSecondRequest := backing.CanSecond{
=======
	canSecondRequest := backing.CanSecondMessage{
>>>>>>> f7bc903c
		CandidateParaID:      candidateParaID,
		CandidateRelayParent: candidateRelayParent,
		CandidateHash:        candidateHash,
		ParentHeadDataHash:   parentHeadDataHash,
	}

	responseChan := make(chan bool)

	cpvs.SubSystemToOverseer <- struct {
		responseChan     chan bool
<<<<<<< HEAD
		canSecondRequest backing.CanSecond
=======
		canSecondRequest backing.CanSecondMessage
>>>>>>> f7bc903c
	}{
		responseChan:     responseChan,
		canSecondRequest: canSecondRequest,
	}

	// TODO: Add timeout
	return <-responseChan
}

// Enqueue collation for fetching. The advertisement is expected to be
// validated.
func (cpvs CollatorProtocolValidatorSide) enqueueCollation(
	collations Collations,
	relayParent common.Hash,
	paraID parachaintypes.ParaID,
	peerID peer.ID,
	collatorID parachaintypes.CollatorID,
	prospectiveCandidate *ProspectiveCandidate) error {

	// TODO: return errors
	pendingCollation := PendingCollation{
		RelayParent:          relayParent,
		ParaID:               paraID,
		PeerID:               peerID,
		ProspectiveCandidate: prospectiveCandidate,
	}

	switch collations.status {
	// TODO: In rust code, a lot of thing that are being done in handle_advertisement
	// are being repeated here.
	// Currently enqueueCollation is being called from handle_advertisement only, so we might not need to
	// repeat that here.
	// If enqueueCollation gets used somewhere else, we would need to repeat those things here.

	case Fetching, WaitingOnValidation:
		logger.Debug("added collation to unfetched list")
		collations.waitingQueue = append(collations.waitingQueue, UnfetchedCollation{
			CollatorID:       collatorID,
			PendingCollation: pendingCollation,
		})
	case Waiting:
		// limit is not reached, it's allowed to second another collation
		return cpvs.fetchCollation(pendingCollation)
	case Seconded:
<<<<<<< HEAD
		perRelayParent := cpvs.perRelayParent[relayParent]
		if perRelayParent.prospectiveParachainMode.isEnabled {
=======
		perRelayParent, ok := cpvs.perRelayParent[relayParent]
		if !ok {
			logger.Error("candidate relay parent went out of view for valid advertisement")
			return ErrRelayParentUnknown
		}
		if perRelayParent.prospectiveParachainMode.IsEnabled {
>>>>>>> f7bc903c
			return cpvs.fetchCollation(pendingCollation)
		} else {
			logger.Debug("a collation has already been seconded")
		}
	}

	return nil
}

func (cpvs *CollatorProtocolValidatorSide) fetchCollation(pendingCollation PendingCollation) error {
<<<<<<< HEAD

=======
>>>>>>> f7bc903c
	var candidateHash *parachaintypes.CandidateHash
	if pendingCollation.ProspectiveCandidate != nil {
		candidateHash = &pendingCollation.ProspectiveCandidate.CandidateHash
	}
	peerData, ok := cpvs.peerData[pendingCollation.PeerID]
	if !ok {
		return ErrUnknownPeer
	}

	if !peerData.HasAdvertised(pendingCollation.RelayParent, candidateHash) {
		return ErrNotAdvertised
	}

	// TODO: Add it to collation_fetch_timeouts if we can't process this in timeout time.
	// state
	// .collation_fetch_timeouts
	// .push(timeout(id.clone(), candidate_hash, relay_parent).boxed());
	collation, err := cpvs.requestCollation(pendingCollation.RelayParent, pendingCollation.ParaID,
		pendingCollation.PeerID)
	if err != nil {
		return fmt.Errorf("requesting collation: %w", err)
	}

	cpvs.fetchedCollations = append(cpvs.fetchedCollations, *collation)

	return nil
}

func (cpvs *CollatorProtocolValidatorSide) handleAdvertisement(relayParent common.Hash, sender peer.ID,
	prospectiveCandidate *ProspectiveCandidate) error {
	// TODO:
	// - tracks advertisements received and the source (peer id) of the advertisement
<<<<<<< HEAD

=======
>>>>>>> f7bc903c
	// - accept one advertisement per collator per source per relay-parent

	perRelayParent, ok := cpvs.perRelayParent[relayParent]
	if !ok {
		cpvs.net.ReportPeer(peerset.ReputationChange{
			Value:  peerset.UnexpectedMessageValue,
			Reason: peerset.UnexpectedMessageReason,
		}, sender)
		return ErrRelayParentUnknown
	}

	peerData, ok := cpvs.peerData[sender]
	if !ok {
		return ErrUnknownPeer
	}

	if peerData.state.PeerState != Collating {
		cpvs.net.ReportPeer(peerset.ReputationChange{
			Value:  peerset.UnexpectedMessageValue,
			Reason: peerset.UnexpectedMessageReason,
		}, sender)
		return ErrUndeclaredPara
	}

	collatorParaID := peerData.state.CollatingPeerState.ParaID

	if perRelayParent.assignment == nil || *perRelayParent.assignment != collatorParaID {
		cpvs.net.ReportPeer(peerset.ReputationChange{
			Value:  peerset.WrongParaValue,
			Reason: peerset.WrongParaReason,
		}, sender)
		return ErrInvalidAssignment
	}

	// Note: Prospective Parachain mode would be set or edited when the view gets updated.
<<<<<<< HEAD
	if perRelayParent.prospectiveParachainMode.isEnabled && prospectiveCandidate == nil {
=======
	if perRelayParent.prospectiveParachainMode.IsEnabled && prospectiveCandidate == nil {
>>>>>>> f7bc903c
		// Expected v2 advertisement.
		return ErrProtocolMismatch
	}

	var prospectiveCandidateHash *parachaintypes.CandidateHash
	if prospectiveCandidate != nil {
		prospectiveCandidateHash = &prospectiveCandidate.CandidateHash
	}

	isAdvertisementValid, err := peerData.InsertAdvertisement(
		relayParent,
		perRelayParent.prospectiveParachainMode,
		prospectiveCandidateHash,
		cpvs.implicitView,
		cpvs.activeLeaves,
	)
	if !isAdvertisementValid {
		cpvs.net.ReportPeer(peerset.ReputationChange{
			Value:  peerset.UnexpectedMessageValue,
			Reason: peerset.UnexpectedMessageReason,
		}, sender)
		logger.Errorf(ErrInvalidAdvertisement.Error())
	} else if err != nil {
		return fmt.Errorf("inserting advertisement: %w", err)
	}

	if perRelayParent.collations.IsSecondedLimitReached(perRelayParent.prospectiveParachainMode) {
		return ErrSecondedLimitReached
	}

	/*NOTE:---------------------------------------Matters only in V2----------------------------------------------*/
<<<<<<< HEAD
	isSecondingAllowed := !perRelayParent.prospectiveParachainMode.isEnabled || cpvs.canSecond(
=======
	isSecondingAllowed := !perRelayParent.prospectiveParachainMode.IsEnabled || cpvs.canSecond(
>>>>>>> f7bc903c
		collatorParaID,
		relayParent,
		prospectiveCandidate.CandidateHash,
		prospectiveCandidate.ParentHeadDataHash,
	)

	if !isSecondingAllowed {
		logger.Infof("Seconding is not allowed by backing, queueing advertisement,"+
			" relay parent: %s, para id: %d, candidate hash: %s",
			relayParent, collatorParaID, prospectiveCandidate.CandidateHash)

<<<<<<< HEAD
		backed := Backed{
			ParaID:   collatorParaID,
			ParaHead: prospectiveCandidate.ParentHeadDataHash,
		}

		blockedAdvertisement := BlockedAdvertisement{
=======
		blockedAdvertisements := append(cpvs.BlockedAdvertisements, BlockedAdvertisement{
>>>>>>> f7bc903c
			peerID:               sender,
			collatorID:           peerData.state.CollatingPeerState.CollatorID,
			candidateRelayParent: relayParent,
			candidateHash:        prospectiveCandidate.CandidateHash,
<<<<<<< HEAD
		}

		cpvs.BlockedAdvertisements[backed.String()] = []BlockedAdvertisement{blockedAdvertisement}
=======
		})

		cpvs.BlockedAdvertisements = blockedAdvertisements
>>>>>>> f7bc903c
		return nil
	}
	/*--------------------------------------------END----------------------------------------------------------*/

	return cpvs.enqueueCollation(perRelayParent.collations,
		relayParent,
		collatorParaID,
		sender,
		peerData.state.CollatingPeerState.CollatorID,
		prospectiveCandidate)

}

// getDeclareSignaturePayload gives the payload that should be signed and included in a Declare message.
// The payload is a the local peer id of the node, which serves to prove that it controls the
// collator key it is declaring and intends to collate under.
func getDeclareSignaturePayload(peerID peer.ID) []byte {
	payload := []byte("COLL")
	payload = append(payload, peerID...)

	return payload
}

func (cpvs CollatorProtocolValidatorSide) handleCollationMessage(
	sender peer.ID, msg network.NotificationsMessage) (bool, error) {

	// we don't propagate collation messages, so it will always be false
	propagate := false

	if msg.Type() != network.CollationMsgType {
		return propagate, fmt.Errorf("%w, expected: %d, found:%d", ErrUnexpectedMessageOnCollationProtocol,
			network.CollationMsgType, msg.Type())
	}

	collatorProtocol, ok := msg.(*CollationProtocol)
	if !ok {
		return propagate, fmt.Errorf(
			"failed to cast into collator protocol message, expected: *CollationProtocol, got: %T",
			msg)
	}

	collatorProtocolV, err := collatorProtocol.Value()
	if err != nil {
		return propagate, fmt.Errorf("getting collator protocol value: %w", err)
	}
	collatorProtocolMessage, ok := collatorProtocolV.(CollatorProtocolMessage)
	if !ok {
		return propagate, errors.New("expected value to be collator protocol message")
	}

	collatorProtocolMessageV, err := collatorProtocolMessage.Value()
	if err != nil {
		return propagate, fmt.Errorf("getting collator protocol message value: %w", err)
	}

	switch collatorProtocolMessageV.Index() {
	// TODO: Create an issue to cover v2 types. #3534
	case 0: // Declare
		declareMessage, ok := collatorProtocolMessageV.(Declare)
		if !ok {
			return propagate, errors.New("expected message to be declare")
		}

		// check if we already have the collator id declared in this message. If so, punish the
		// peer who sent us this message by reducing its reputation
		_, ok = cpvs.getPeerIDFromCollatorID(declareMessage.CollatorId)
		if ok {
			cpvs.net.ReportPeer(peerset.ReputationChange{
				Value:  peerset.UnexpectedMessageValue,
				Reason: peerset.UnexpectedMessageReason,
			}, sender)
			return propagate, nil
		}

		// NOTE: peerData for sender will be filled when it gets connected to us
		peerData, ok := cpvs.peerData[sender]
		if !ok {
			cpvs.net.ReportPeer(peerset.ReputationChange{
				Value:  peerset.UnexpectedMessageValue,
				Reason: peerset.UnexpectedMessageReason,
			}, sender)
			return propagate, fmt.Errorf("%w: %s", ErrUnknownPeer, sender)
		}

		if peerData.state.PeerState == Collating {
			logger.Error("peer is already in the collating state")
			cpvs.net.ReportPeer(peerset.ReputationChange{
				Value:  peerset.UnexpectedMessageValue,
				Reason: peerset.UnexpectedMessageReason,
			}, sender)
			return propagate, nil
		}

		// check signature declareMessage.CollatorSignature
		err = sr25519.VerifySignature(declareMessage.CollatorId[:], declareMessage.CollatorSignature[:],
			getDeclareSignaturePayload(sender))
		if errors.Is(err, crypto.ErrSignatureVerificationFailed) {
			cpvs.net.ReportPeer(peerset.ReputationChange{
				Value:  peerset.InvalidSignatureValue,
				Reason: peerset.InvalidSignatureReason,
			}, sender)
			return propagate, fmt.Errorf("invalid signature: %w", err)
		}
		if err != nil {
			return propagate, fmt.Errorf("verifying signature: %w", err)
		}

		// NOTE: assignments are setting when we handle view changes
		_, ok = cpvs.currentAssignments[parachaintypes.ParaID(declareMessage.ParaID)]
		if ok {
			logger.Errorf("declared as collator for current para: %d", declareMessage.ParaID)

			peerData.SetCollating(declareMessage.CollatorId, parachaintypes.ParaID(declareMessage.ParaID))
			cpvs.peerData[sender] = peerData
		} else {
			logger.Errorf("declared as collator for unneeded para: %d", declareMessage.ParaID)
			cpvs.net.ReportPeer(peerset.ReputationChange{
				Value:  peerset.UnneededCollatorValue,
				Reason: peerset.UnneededCollatorReason,
			}, sender)

			// TODO: Disconnect peer. #3530
			// Do a thorough review of substrate/client/network/src/
			// check how are they managing peerset of different protocol.
			// Currently we have a Handler in dot/peerset, but it does not get used anywhere.
		}
	case 1: // AdvertiseCollation
		advertiseCollationMessage, ok := collatorProtocolMessageV.(AdvertiseCollation)
		if !ok {
			return propagate, errors.New("expected message to be advertise collation")
		}

		err := cpvs.handleAdvertisement(common.Hash(advertiseCollationMessage), sender, nil)
		if err != nil {
			return propagate, fmt.Errorf("handling v1 advertisement: %w", err)
		}
		// TODO:
		// - tracks advertisements received and the source (peer id) of the advertisement
<<<<<<< HEAD

=======
>>>>>>> f7bc903c
		// - accept one advertisement per collator per source per relay-parent

	case 2: // CollationSeconded
		logger.Errorf("unexpected collation seconded message from peer %s, decreasing its reputation", sender)
		cpvs.net.ReportPeer(peerset.ReputationChange{
			Value:  peerset.UnexpectedMessageValue,
			Reason: peerset.UnexpectedMessageReason,
		}, sender)
	}

	return propagate, nil
}

func getCollatorHandshake() (network.Handshake, error) {
	return &collatorHandshake{}, nil
}

func decodeCollatorHandshake(_ []byte) (network.Handshake, error) {
	return &collatorHandshake{}, nil
}

func validateCollatorHandshake(_ peer.ID, _ network.Handshake) error {
	return nil
}

type collatorHandshake struct{}

// String formats a collatorHandshake as a string
func (*collatorHandshake) String() string {
	return "collatorHandshake"
}

// Encode encodes a collatorHandshake message using SCALE
func (*collatorHandshake) Encode() ([]byte, error) {
	return []byte{}, nil
}

// Decode the message into a collatorHandshake
func (*collatorHandshake) Decode(_ []byte) error {
	return nil
}

// IsValid returns true
func (*collatorHandshake) IsValid() bool {
	return true
}<|MERGE_RESOLUTION|>--- conflicted
+++ resolved
@@ -9,6 +9,7 @@
 
 	"github.com/ChainSafe/gossamer/dot/network"
 	"github.com/ChainSafe/gossamer/dot/parachain/backing"
+	collatorprotocolmessages "github.com/ChainSafe/gossamer/dot/parachain/collator-protocol/messages"
 	parachaintypes "github.com/ChainSafe/gossamer/dot/parachain/types"
 	"github.com/ChainSafe/gossamer/dot/peerset"
 	"github.com/ChainSafe/gossamer/lib/common"
@@ -195,11 +196,7 @@
 	candidateHash parachaintypes.CandidateHash,
 	parentHeadDataHash common.Hash,
 ) bool {
-<<<<<<< HEAD
-	canSecondRequest := backing.CanSecond{
-=======
 	canSecondRequest := backing.CanSecondMessage{
->>>>>>> f7bc903c
 		CandidateParaID:      candidateParaID,
 		CandidateRelayParent: candidateRelayParent,
 		CandidateHash:        candidateHash,
@@ -210,11 +207,7 @@
 
 	cpvs.SubSystemToOverseer <- struct {
 		responseChan     chan bool
-<<<<<<< HEAD
-		canSecondRequest backing.CanSecond
-=======
 		canSecondRequest backing.CanSecondMessage
->>>>>>> f7bc903c
 	}{
 		responseChan:     responseChan,
 		canSecondRequest: canSecondRequest,
@@ -259,17 +252,12 @@
 		// limit is not reached, it's allowed to second another collation
 		return cpvs.fetchCollation(pendingCollation)
 	case Seconded:
-<<<<<<< HEAD
-		perRelayParent := cpvs.perRelayParent[relayParent]
-		if perRelayParent.prospectiveParachainMode.isEnabled {
-=======
 		perRelayParent, ok := cpvs.perRelayParent[relayParent]
 		if !ok {
 			logger.Error("candidate relay parent went out of view for valid advertisement")
 			return ErrRelayParentUnknown
 		}
 		if perRelayParent.prospectiveParachainMode.IsEnabled {
->>>>>>> f7bc903c
 			return cpvs.fetchCollation(pendingCollation)
 		} else {
 			logger.Debug("a collation has already been seconded")
@@ -280,10 +268,6 @@
 }
 
 func (cpvs *CollatorProtocolValidatorSide) fetchCollation(pendingCollation PendingCollation) error {
-<<<<<<< HEAD
-
-=======
->>>>>>> f7bc903c
 	var candidateHash *parachaintypes.CandidateHash
 	if pendingCollation.ProspectiveCandidate != nil {
 		candidateHash = &pendingCollation.ProspectiveCandidate.CandidateHash
@@ -316,10 +300,6 @@
 	prospectiveCandidate *ProspectiveCandidate) error {
 	// TODO:
 	// - tracks advertisements received and the source (peer id) of the advertisement
-<<<<<<< HEAD
-
-=======
->>>>>>> f7bc903c
 	// - accept one advertisement per collator per source per relay-parent
 
 	perRelayParent, ok := cpvs.perRelayParent[relayParent]
@@ -355,11 +335,7 @@
 	}
 
 	// Note: Prospective Parachain mode would be set or edited when the view gets updated.
-<<<<<<< HEAD
-	if perRelayParent.prospectiveParachainMode.isEnabled && prospectiveCandidate == nil {
-=======
 	if perRelayParent.prospectiveParachainMode.IsEnabled && prospectiveCandidate == nil {
->>>>>>> f7bc903c
 		// Expected v2 advertisement.
 		return ErrProtocolMismatch
 	}
@@ -391,11 +367,7 @@
 	}
 
 	/*NOTE:---------------------------------------Matters only in V2----------------------------------------------*/
-<<<<<<< HEAD
-	isSecondingAllowed := !perRelayParent.prospectiveParachainMode.isEnabled || cpvs.canSecond(
-=======
 	isSecondingAllowed := !perRelayParent.prospectiveParachainMode.IsEnabled || cpvs.canSecond(
->>>>>>> f7bc903c
 		collatorParaID,
 		relayParent,
 		prospectiveCandidate.CandidateHash,
@@ -407,29 +379,19 @@
 			" relay parent: %s, para id: %d, candidate hash: %s",
 			relayParent, collatorParaID, prospectiveCandidate.CandidateHash)
 
-<<<<<<< HEAD
-		backed := Backed{
+		backed := collatorprotocolmessages.Backed{
 			ParaID:   collatorParaID,
 			ParaHead: prospectiveCandidate.ParentHeadDataHash,
 		}
 
 		blockedAdvertisement := BlockedAdvertisement{
-=======
-		blockedAdvertisements := append(cpvs.BlockedAdvertisements, BlockedAdvertisement{
->>>>>>> f7bc903c
 			peerID:               sender,
 			collatorID:           peerData.state.CollatingPeerState.CollatorID,
 			candidateRelayParent: relayParent,
 			candidateHash:        prospectiveCandidate.CandidateHash,
-<<<<<<< HEAD
-		}
-
+		}
 		cpvs.BlockedAdvertisements[backed.String()] = []BlockedAdvertisement{blockedAdvertisement}
-=======
-		})
-
-		cpvs.BlockedAdvertisements = blockedAdvertisements
->>>>>>> f7bc903c
+
 		return nil
 	}
 	/*--------------------------------------------END----------------------------------------------------------*/
@@ -568,10 +530,6 @@
 		}
 		// TODO:
 		// - tracks advertisements received and the source (peer id) of the advertisement
-<<<<<<< HEAD
-
-=======
->>>>>>> f7bc903c
 		// - accept one advertisement per collator per source per relay-parent
 
 	case 2: // CollationSeconded
