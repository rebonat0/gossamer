--- conflicted
+++ resolved
@@ -290,11 +290,7 @@
 				Number: 9,
 			},
 		},
-<<<<<<< HEAD
-		"returns_relay_parent": {
-=======
 		"returns_relayParent": {
->>>>>>> 2f608684
 			setup: func() *Scope {
 				relayParent := inclusionemulator.RelayChainBlockInfo{
 					Hash:   common.Hash{0x01},
