--- conflicted
+++ resolved
@@ -8,11 +8,7 @@
 	fragmentchain "github.com/ChainSafe/gossamer/dot/parachain/prospective-parachains/fragment-chain"
 	parachaintypes "github.com/ChainSafe/gossamer/dot/parachain/types"
 	"github.com/ChainSafe/gossamer/internal/log"
-<<<<<<< HEAD
-	common "github.com/ChainSafe/gossamer/lib/common"
-=======
-	"github.com/ChainSafe/gossamer/lib/common"
->>>>>>> 84c3df0a
+	"github.com/ChainSafe/gossamer/lib/common
 )
 
 var logger = log.NewFromGlobal(log.AddContext("pkg", "prospective_parachains"), log.SetLevel(log.Debug))
@@ -51,9 +47,6 @@
 
 type ProspectiveParachains struct {
 	SubsystemToOverseer chan<- any
-<<<<<<< HEAD
-	View                *View
-=======
 	View                *view
 }
 
@@ -64,7 +57,6 @@
 
 type relayParentData struct {
 	fragmentChains map[parachaintypes.ParaID]*fragmentChain
->>>>>>> 84c3df0a
 }
 
 // Name returns the name of the subsystem
