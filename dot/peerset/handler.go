--- conflicted
+++ resolved
@@ -102,19 +102,15 @@
 
 // ReportPeer reports ReputationChange according to the peer behaviour.
 func (h *Handler) ReportPeer(rep ReputationChange, peers ...peer.ID) {
-<<<<<<< HEAD
-	h.setActionQueue(action{
-=======
 	for _, pid := range peers {
 		logger.Debugf("reporting reputation change of %d to peer %s, reason: %s", rep.Value, pid, rep.Reason)
 	}
 
 	h.actionQueue <- action{
->>>>>>> d2ee47e2
 		actionCall: reportPeer,
 		reputation: rep,
 		peers:      peers,
-	})
+	}
 }
 
 // Incoming calls when we have an incoming connection from peer.
