--- conflicted
+++ resolved
@@ -24,70 +24,6 @@
 	"github.com/stretchr/testify/require"
 )
 
-<<<<<<< HEAD
-func TestAuthorModule_HasSessionKey_WhenScaleDataEmptyOrNil(t *testing.T) {
-	keys := "0x00"
-	runtimeInstance := wasmer.NewTestInstance(t, runtime.NODE_RUNTIME)
-
-	coremockapi := new(apimocks.CoreAPI)
-
-	decodeSessionKeysMock := coremockapi.On("DecodeSessionKeys", mock.AnythingOfType("[]uint8"))
-	decodeSessionKeysMock.Run(func(args mock.Arguments) {
-		b := args.Get(0).([]byte)
-		dec, err := runtimeInstance.DecodeSessionKeys(b)
-		decodeSessionKeysMock.ReturnArguments = []interface{}{dec, err}
-	})
-
-	module := &AuthorModule{
-		coreAPI: coremockapi,
-		logger:  log.New(log.SetWriter(io.Discard)),
-	}
-
-	req := &HasSessionKeyRequest{
-		PublicKeys: keys,
-	}
-
-	var res HasSessionKeyResponse
-	err := module.HasSessionKeys(nil, req, &res)
-	require.NoError(t, err)
-	require.False(t, bool(res))
-
-	coremockapi.AssertCalled(t, "DecodeSessionKeys", mock.AnythingOfType("[]uint8"))
-}
-
-func TestAuthorModule_HasSessionKey_WhenRuntimeFails(t *testing.T) {
-	coremockapi := new(apimocks.CoreAPI)
-	coremockapi.On("DecodeSessionKeys", mock.AnythingOfType("[]uint8")).Return(nil, errors.New("problems with runtime"))
-
-	module := &AuthorModule{
-		coreAPI: coremockapi,
-		logger:  log.New(log.SetWriter(io.Discard)),
-	}
-
-	req := &HasSessionKeyRequest{
-		PublicKeys: "0x00",
-	}
-
-	var res HasSessionKeyResponse
-	err := module.HasSessionKeys(nil, req, &res)
-	require.Error(t, err, "problems with runtime")
-	require.False(t, bool(res))
-}
-
-func TestAuthorModule_HasSessionKey_WhenThereIsNoKeys(t *testing.T) {
-	keys := "0xd43593c715fdd31c61141abd04a99fd6822c8558854ccde39a5684e7a56da27d34309a9d2a24213896ff06895db16aade8b6502f3a71cf56374cc3852042602634309a9d2a24213896ff06895db16aade8b6502f3a71cf56374cc3852042602634309a9d2a24213896ff06895db16aade8b6502f3a71cf56374cc38520426026" //nolint:lll
-	runtimeInstance := wasmer.NewTestInstance(t, runtime.NODE_RUNTIME)
-
-	coremockapi := new(apimocks.CoreAPI)
-	coremockapi.On("HasKey", mock.AnythingOfType("string"), mock.AnythingOfType("string")).Return(false, nil)
-
-	decodeSessionKeysMock := coremockapi.On("DecodeSessionKeys", mock.AnythingOfType("[]uint8"))
-	decodeSessionKeysMock.Run(func(args mock.Arguments) {
-		b := args.Get(0).([]byte)
-		dec, err := runtimeInstance.DecodeSessionKeys(b)
-		decodeSessionKeysMock.ReturnArguments = []interface{}{dec, err}
-	})
-=======
 func TestAuthorModule_HasSessionKeys(t *testing.T) {
 	const testReq = "0xd43593c715fdd31c61141abd04a99fd6822c8558854ccde39a5684e7a56da27d34309a9d2a24213896ff06895db16" +
 		"aade8b6502f3a71cf56374cc3852042602634309a9d2a24213896ff06895db16aade8b6502f3a71cf56374cc38520426026343" +
@@ -118,7 +54,6 @@
 
 	coreMockAPIInvalidDec := new(mocks.CoreAPI)
 	coreMockAPIInvalidDec.On("DecodeSessionKeys", pkeys).Return([]byte{0x0}, nil)
->>>>>>> dc8bbefe
 
 	type fields struct {
 		authorModule *AuthorModule
@@ -127,53 +62,6 @@
 		r   *http.Request
 		req *HasSessionKeyRequest
 	}
-<<<<<<< HEAD
-
-	var res HasSessionKeyResponse
-	err := module.HasSessionKeys(nil, req, &res)
-	require.NoError(t, err)
-	require.False(t, bool(res))
-
-	coremockapi.AssertCalled(t, "DecodeSessionKeys", mock.AnythingOfType("[]uint8"))
-	coremockapi.AssertCalled(t, "HasKey", mock.AnythingOfType("string"), mock.AnythingOfType("string"))
-	coremockapi.AssertNumberOfCalls(t, "HasKey", 1)
-}
-
-func TestAuthorModule_HasSessionKey(t *testing.T) {
-	globalStore := keystore.NewGlobalKeystore()
-
-	coremockapi := new(apimocks.CoreAPI)
-	mockInsertKey := coremockapi.On("InsertKey", mock.AnythingOfType("*sr25519.Keypair"),
-		mock.AnythingOfType("string")).Return(nil)
-
-	mockInsertKey.Run(func(args mock.Arguments) {
-		kp := args.Get(0).(*sr25519.Keypair)
-		globalStore.Acco.Insert(kp)
-	})
-
-	mockHasKey := coremockapi.On("HasKey", mock.AnythingOfType("string"), mock.AnythingOfType("string"))
-	mockHasKey.Run(func(args mock.Arguments) {
-		pubKeyHex := args.Get(0).(string)
-		keyType := args.Get(1).(string)
-
-		ok, err := keystore.HasKey(pubKeyHex, keyType, globalStore.Acco)
-		mockHasKey.ReturnArguments = []interface{}{ok, err}
-	})
-
-	keys := "0xd43593c715fdd31c61141abd04a99fd6822c8558854ccde39a5684e7a56da27d34309a9d2a24213896ff06895db16aade8b6502f3a71cf56374cc3852042602634309a9d2a24213896ff06895db16aade8b6502f3a71cf56374cc3852042602634309a9d2a24213896ff06895db16aade8b6502f3a71cf56374cc38520426026" //nolint:lll
-	runtimeInstance := wasmer.NewTestInstance(t, runtime.NODE_RUNTIME)
-
-	decodeSessionKeysMock := coremockapi.On("DecodeSessionKeys", mock.AnythingOfType("[]uint8"))
-	decodeSessionKeysMock.Run(func(args mock.Arguments) {
-		b := args.Get(0).([]byte)
-		dec, err := runtimeInstance.DecodeSessionKeys(b)
-		decodeSessionKeysMock.ReturnArguments = []interface{}{dec, err}
-	})
-
-	module := &AuthorModule{
-		coreAPI: coremockapi,
-		logger:  log.New(log.SetWriter(io.Discard)),
-=======
 	tests := []struct {
 		name   string
 		fields fields
@@ -234,7 +122,6 @@
 			},
 			exp: false,
 		},
->>>>>>> dc8bbefe
 	}
 	for _, tt := range tests {
 		t.Run(tt.name, func(t *testing.T) {
@@ -253,13 +140,6 @@
 
 func TestAuthorModule_SubmitExtrinsic(t *testing.T) {
 	// https://github.com/paritytech/substrate/blob/5420de3face1349a97eb954ae71c5b0b940c31de/core/transaction-pool/src/tests.rs#L95
-<<<<<<< HEAD
-	var testExt = common.MustHexToBytes("0x410284ffd43593c715fdd31c61141abd04a99fd6822c8558854ccde39a5684e7a56da27d01f8efbe48487e57a22abf7e3acd491b7f3528a33a111b1298601554863d27eb129eaa4e718e1365414ff3d028b62bebc651194c6b5001e5c2839b982757e08a8c0000000600ff8eaf04151687736326c9fea17e25fc5287613693c912909cb226aa4794f26a480b00c465f14670") //nolint:lll
-
-	// invalid transaction (above tx, with last byte changed)
-	var testInvalidExt = []byte{1, 212, 53, 147, 199, 21, 253, 211, 28, 97, 20, 26, 189, 4, 169, 159, 214, 130, 44, 133, 88, 133, 76, 205, 227, 154, 86, 132, 231, 165, 109, 162, 125, 142, 175, 4, 21, 22, 135, 115, 99, 38, 201, 254, 161, 126, 37, 252, 82, 135, 97, 54, 147, 201, 18, 144, 156, 178, 38, 170, 71, 148, 242, 106, 72, 69, 0, 0, 0, 0, 0, 0, 0, 0, 0, 0, 0, 0, 0, 0, 0, 216, 5, 113, 87, 87, 40, 221, 120, 247, 252, 137, 201, 74, 231, 222, 101, 85, 108, 102, 39, 31, 190, 210, 14, 215, 124, 19, 160, 180, 203, 54, 110, 167, 163, 149, 45, 12, 108, 80, 221, 65, 238, 57, 237, 199, 16, 10, 33, 185, 8, 244, 184, 243, 139, 5, 87, 252, 245, 24, 225, 37, 154, 163, 143} //nolint:lll
-
-=======
 	var testExt = common.MustHexToBytes("0x410284ffd43593c715fdd31c61141abd04a99fd6822c8558854ccde39a5684e7a56da27" +
 		"d01f8efbe48487e57a22abf7e3acd491b7f3528a33a111b1298601554863d27eb129eaa4e718e1365414ff3d028b62bebc651194c6b" +
 		"5001e5c2839b982757e08a8c0000000600ff8eaf04151687736326c9fea17e25fc5287613693c912909cb226aa4794f26a480b00c465f14670")
@@ -278,7 +158,6 @@
 	mockCoreAPI := &mocks.CoreAPI{}
 	mockCoreAPI.On("HandleSubmittedExtrinsic",
 		types.Extrinsic(common.MustHexToBytes(fmt.Sprintf("0x%x", testExt)))).Return(nil)
->>>>>>> dc8bbefe
 	type fields struct {
 		logger     log.LeveledLogger
 		coreAPI    CoreAPI
