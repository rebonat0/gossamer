--- conflicted
+++ resolved
@@ -136,12 +136,8 @@
 }
 
 // GetStorage returns a child storage entry.
-<<<<<<< HEAD
-func (cs *ChildStateModule) GetStorage(_ *http.Request, req *ChildStateStorageRequest, res *StateStorageResponse) error { //nolint:lll
-=======
 func (cs *ChildStateModule) GetStorage(
 	_ *http.Request, req *ChildStateStorageRequest, res *StateStorageResponse) error {
->>>>>>> dc8bbefe
 	var (
 		item []byte
 		err  error
