// Copyright 2020 ChainSafe Systems (ON) Corp.
// This file is part of gossamer.
//
// The gossamer library is free software: you can redistribute it and/or modify
// it under the terms of the GNU Lesser General Public License as published by
// the Free Software Foundation, either version 3 of the License, or
// (at your option) any later version.
//
// The gossamer library is distributed in the hope that it will be useful,
// but WITHOUT ANY WARRANTY; without even the implied warranty of
// MERCHANTABILITY or FITNESS FOR A PARTICULAR PURPOSE. See the
// GNU Lesser General Public License for more details.
//
// You should have received a copy of the GNU Lesser General Public License
// along with the gossamer library. If not, see <http://www.gnu.org/licenses/>.

package subscription

import (
	"bytes"
	"context"
	"encoding/json"
	"errors"
	"fmt"
	"io/ioutil"
	"math/big"
	"net/http"
	"strings"
	"sync"

	"github.com/ChainSafe/gossamer/dot/rpc/modules"
	"github.com/ChainSafe/gossamer/dot/state"
	"github.com/ChainSafe/gossamer/dot/types"
	"github.com/ChainSafe/gossamer/lib/common"
	log "github.com/ChainSafe/log15"
	"github.com/gorilla/websocket"
)

type httpclient interface {
	Do(*http.Request) (*http.Response, error)
}

var errCannotReadFromWebsocket = errors.New("cannot read message from websocket")
var errCannotUnmarshalMessage = errors.New("cannot unmarshal webasocket message data")
var logger = log.New("pkg", "rpc/subscription")

// WSConn struct to hold WebSocket Connection references
type WSConn struct {
	Wsconn             *websocket.Conn
	mu                 sync.Mutex
	BlockSubChannels   map[uint]byte
	StorageSubChannels map[int]byte
	qtyListeners       uint
	Subscriptions      map[uint]Listener
	StorageAPI         modules.StorageAPI
	BlockAPI           modules.BlockAPI
	RuntimeAPI         modules.RuntimeAPI
	CoreAPI            modules.CoreAPI
	TxStateAPI         modules.TransactionStateAPI
	RPCHost            string

	HTTP httpclient
}

// readWebsocketMessage will read and parse the message data to a string->interface{} data
func (c *WSConn) readWebsocketMessage() ([]byte, map[string]interface{}, error) {
	_, mbytes, err := c.Wsconn.ReadMessage()
	if err != nil {
		logger.Debug("websocket failed to read message", "error", err)
		return nil, nil, errCannotReadFromWebsocket
	}

	logger.Trace("websocket received", "message", mbytes)

	// determine if request is for subscribe method type
	var msg map[string]interface{}
	err = json.Unmarshal(mbytes, &msg)

	if err != nil {
		logger.Debug("websocket failed to unmarshal request message", "error", err)
		return nil, nil, errCannotUnmarshalMessage
	}

	return mbytes, msg, nil
}

//HandleComm handles messages received on websocket connections
func (c *WSConn) HandleComm() {
	for {
<<<<<<< HEAD
		_, mbytes, readErr := c.Wsconn.ReadMessage()
		if readErr != nil {
			logger.Warn("websocket failed to read message", "error", readErr)
=======
		mbytes, msg, err := c.readWebsocketMessage()
		if errors.Is(err, errCannotReadFromWebsocket) {
>>>>>>> 3350232c
			return
		}

<<<<<<< HEAD
		// determine if request is for subscribe method type
		var msg map[string]interface{}
		if err := json.Unmarshal(mbytes, &msg); err != nil {
			logger.Warn("websocket failed to unmarshal request message", "error", err)
			c.safeSendError(0, big.NewInt(-32600), "Invalid request")
=======
		if errors.Is(err, errCannotUnmarshalMessage) {
			c.safeSendError(0, big.NewInt(InvalidRequestCode), InvalidRequestMessage)
>>>>>>> 3350232c
			continue
		}

		params := msg["params"]
		reqid := msg["id"].(float64)
		method := msg["method"].(string)

		logger.Debug("ws method called", "method", method, "params", params)

<<<<<<< HEAD
		// if method contains subscribe, then register subscription
		if strings.Contains(fmt.Sprintf("%s", method), "subscribe") {
			reqid := msg["id"].(float64)
			switch method {
			case "chain_subscribeNewHeads", "chain_subscribeNewHead":
				bl, err := c.initBlockListener(reqid)
				if err != nil {
					logger.Warn("failed to create block listener", "error", err)
					continue
				}
				c.startListener(bl)

			case "state_subscribeStorage":
				_, err := c.initStorageChangeListener(reqid, params)
				if err != nil {
					logger.Warn("failed to create state change listener", "error", err)
					continue
				}

			case "chain_subscribeFinalizedHeads":
				bfl, err := c.initBlockFinalizedListener(reqid)
				if err != nil {
					logger.Warn("failed to create block finalised", "error", err)
					continue
				}
				c.startListener(bfl)
			case "state_subscribeRuntimeVersion":
				rvl, err := c.initRuntimeVersionListener(reqid)
				if err != nil {
					logger.Warn("failed to create runtime version listener", "error", err)
					continue
				}
				c.startListener(rvl)
			case "state_unsubscribeStorage":
				c.unsubscribeStorageListener(reqid, params)

			case "grandpa_subscribeJustifications":
				gjl, err := c.initGrandpaJustificationListener(reqid)
				if err != nil {
					logger.Warn("failed to create grandpa justification listener", "error", err)
					continue
				}

				c.startListener(gjl)

			case "grandpa_unsubscribeJustifications":
				c.unsubscribeGrandpaJustificationListener(reqid, params)

=======
		if strings.Contains(method, "_subscribe") {
			setup := c.getSetupListener(method)

			listener, err := setup(reqid, params) //nolint
			if err != nil {
				logger.Warn("failed to create listener", "method", method, "error", err)
				continue
			}

			listener.Listen()
			continue
		}

		if strings.Contains(method, "_unsubscribe") {
			unsub, listener, err := c.getUnsubListener(method, params) //nolint

			if err != nil {
				logger.Warn("failed to get unsubscriber", "method", method, "error", err)

				if errors.Is(err, errUknownParamSubscribeID) || errors.Is(err, errCannotFindUnsubsriber) {
					c.safeSendError(reqid, big.NewInt(InvalidRequestCode), InvalidRequestMessage)
					continue
				}

				if errors.Is(err, errCannotParseID) || errors.Is(err, errCannotFindListener) {
					c.safeSend(newBooleanResponseJSON(false, reqid))
					continue
				}
>>>>>>> 3350232c
			}

			unsub(reqid, listener, params)
			listener.Stop()
			continue
		}

		if strings.Contains(method, "submitAndWatchExtrinsic") {
			listener, err := c.initExtrinsicWatch(reqid, params) //nolint
			if err != nil {
				logger.Warn("failed to create listener", "method", method, "error", err)
				c.safeSendError(reqid, nil, err.Error())
				continue
			}

			listener.Listen()
			continue
		}

		// handle non-subscribe calls
<<<<<<< HEAD
		client := &http.Client{}
		buf := &bytes.Buffer{}
		_, err := buf.Write(mbytes)
		if err != nil {
			logger.Warn("failed to write message to buffer", "error", err)
			return
		}

		req, err := http.NewRequest("POST", c.RPCHost, buf)
=======
		request, err := c.prepareRequest(mbytes)
>>>>>>> 3350232c
		if err != nil {
			logger.Warn("failed while preparing the request", "error", err)
			return
		}

		var wsresponse interface{}
		err = c.executeRequest(request, &wsresponse)
		if err != nil {
			logger.Warn("problems while executing the request", "error", err)
			return
		}

		c.safeSend(wsresponse)
	}
}

func (c *WSConn) initStorageChangeListener(reqID float64, params interface{}) (Listener, error) {
	if c.StorageAPI == nil {
		c.safeSendError(reqID, nil, "error StorageAPI not set")
		return nil, fmt.Errorf("error StorageAPI not set")
	}

	stgobs := &StorageObserver{
		filter: make(map[string][]byte),
		wsconn: c,
	}

	pA, ok := params.([]interface{})
	if !ok {
		return nil, fmt.Errorf("unknown parameter type")
	}
	for _, param := range pA {
		switch p := param.(type) {
		case []interface{}:
			for _, pp := range param.([]interface{}) {
				data, ok := pp.(string)
				if !ok {
					return nil, fmt.Errorf("unknown parameter type")
				}
				stgobs.filter[data] = []byte{}
			}
		case string:
			stgobs.filter[p] = []byte{}
		default:
			return nil, fmt.Errorf("unknown parameter type")
		}
	}

	c.mu.Lock()

	c.qtyListeners++
	stgobs.id = c.qtyListeners
	c.Subscriptions[stgobs.id] = stgobs

	c.mu.Unlock()

	c.StorageAPI.RegisterStorageObserver(stgobs)
	initRes := NewSubscriptionResponseJSON(stgobs.id, reqID)
	c.safeSend(initRes)

	return stgobs, nil
}

func (c *WSConn) unsubscribeStorageListener(reqID float64, l Listener, _ interface{}) {
	observer, ok := l.(state.Observer)
	if !ok {
		initRes := newBooleanResponseJSON(false, reqID)
		c.safeSend(initRes)
		return
	}

	c.StorageAPI.UnregisterStorageObserver(observer)
	c.safeSend(newBooleanResponseJSON(true, reqID))
}

func (c *WSConn) initBlockListener(reqID float64, _ interface{}) (Listener, error) {
	bl := &BlockListener{
		Channel: make(chan *types.Block),
		wsconn:  c,
	}

	if c.BlockAPI == nil {
		c.safeSendError(reqID, nil, "error BlockAPI not set")
		return nil, fmt.Errorf("error BlockAPI not set")
	}

	var err error
	bl.ChanID, err = c.BlockAPI.RegisterImportedChannel(bl.Channel)

	if err != nil {
		return nil, err
	}

	c.mu.Lock()

	c.qtyListeners++
	bl.subID = c.qtyListeners
	c.Subscriptions[bl.subID] = bl
	c.BlockSubChannels[bl.subID] = bl.ChanID

	c.mu.Unlock()

	c.safeSend(NewSubscriptionResponseJSON(bl.subID, reqID))

	return bl, nil
}

func (c *WSConn) initBlockFinalizedListener(reqID float64, _ interface{}) (Listener, error) {
	bfl := &BlockFinalizedListener{
		channel: make(chan *types.FinalisationInfo),
		wsconn:  c,
	}

	if c.BlockAPI == nil {
		c.safeSendError(reqID, nil, "error BlockAPI not set")
		return nil, fmt.Errorf("error BlockAPI not set")
	}

	var err error
	bfl.chanID, err = c.BlockAPI.RegisterFinalizedChannel(bfl.channel)
	if err != nil {
		return nil, err
	}

	c.mu.Lock()

	c.qtyListeners++
	bfl.subID = c.qtyListeners
	c.Subscriptions[bfl.subID] = bfl
	c.BlockSubChannels[bfl.subID] = bfl.chanID

	c.mu.Unlock()

	initRes := NewSubscriptionResponseJSON(bfl.subID, reqID)
	c.safeSend(initRes)

	return bfl, nil
}

func (c *WSConn) initExtrinsicWatch(reqID float64, params interface{}) (Listener, error) {
	pA := params.([]interface{})
	extBytes, err := common.HexToBytes(pA[0].(string))
	if err != nil {
		return nil, err
	}

	// listen for built blocks
	esl := &ExtrinsicSubmitListener{
		importedChan:  make(chan *types.Block),
		wsconn:        c,
		extrinsic:     types.Extrinsic(extBytes),
		finalisedChan: make(chan *types.FinalisationInfo),
	}

	if c.BlockAPI == nil {
		return nil, fmt.Errorf("error BlockAPI not set")
	}
	esl.importedChanID, err = c.BlockAPI.RegisterImportedChannel(esl.importedChan)
	if err != nil {
		return nil, err
	}

	esl.finalisedChanID, err = c.BlockAPI.RegisterFinalizedChannel(esl.finalisedChan)
	if err != nil {
		return nil, err
	}

	c.mu.Lock()

	c.qtyListeners++
	esl.subID = c.qtyListeners
	c.Subscriptions[esl.subID] = esl
	c.BlockSubChannels[esl.subID] = esl.importedChanID

	c.mu.Unlock()

	err = c.CoreAPI.HandleSubmittedExtrinsic(extBytes)
	if err != nil {
		return nil, err
	}
	c.safeSend(NewSubscriptionResponseJSON(esl.subID, reqID))

	// TODO (ed) since HandleSubmittedExtrinsic has been called we assume the extrinsic is in the tx queue
	//  should we add a channel to tx queue so we're notified when it's in the queue (See issue #1535)
	c.safeSend(newSubscriptionResponse(AuthorExtrinsicUpdates, esl.subID, "ready"))

	// todo (ed) determine which peer extrinsic has been broadcast to, and set status
	return esl, err
}

func (c *WSConn) initRuntimeVersionListener(reqID float64, _ interface{}) (Listener, error) {
	rvl := &RuntimeVersionListener{
		wsconn: c,
	}

	if c.CoreAPI == nil {
		c.safeSendError(reqID, nil, "error CoreAPI not set")
		return nil, fmt.Errorf("error CoreAPI not set")
	}

	c.mu.Lock()

	c.qtyListeners++
	rvl.subID = c.qtyListeners
	c.Subscriptions[rvl.subID] = rvl

	c.mu.Unlock()

	c.safeSend(NewSubscriptionResponseJSON(rvl.subID, reqID))

	return rvl, nil
}

func (c *WSConn) initGrandpaJustificationListener(reqID float64) (uint, error) {
	if c.BlockAPI == nil {
		c.safeSendError(reqID, nil, "error BlockAPI not set")
		return 0, fmt.Errorf("error BlockAPI not set")
	}

	c.qtyListeners++
	ctx, cancel := context.WithCancel(context.Background())

	jl := &GrandpaJustificationListener{
		ctx:         ctx,
		cancel:      cancel,
		wsconn:      c,
		subID:       c.qtyListeners,
		finalisedCh: make(chan *types.FinalisationInfo, 1),
	}

	var err error
	jl.finalisedChID, err = c.BlockAPI.RegisterFinalizedChannel(jl.finalisedCh)
	if err != nil {
		return 0, err
	}

	c.Subscriptions[jl.subID] = jl
	return jl.subID, nil
}

func (c *WSConn) unsubscribeGrandpaJustificationListener(reqID float64, params interface{}) {
	switch v := params.(type) {
	case []interface{}:
		if len(v) == 0 {
			c.safeSendError(reqID, big.NewInt(InvalidRequestCode), InvalidRequestMessage)
			return
		}
	default:
		c.safeSendError(reqID, big.NewInt(InvalidRequestCode), InvalidRequestMessage)
		return
	}

	var id uint
	switch v := params.([]interface{})[0].(type) {
	case float64:
		id = uint(v)
	case string:
		i, err := strconv.ParseInt(v, 10, 32)
		if err != nil {
			c.safeSend(newBooleanResponseJSON(false, reqID))
			return
		}
		id = uint(i)
	default:
		c.safeSendError(reqID, big.NewInt(InvalidRequestCode), InvalidRequestMessage)
		return
	}

	listener, ok := c.Subscriptions[id].(*GrandpaJustificationListener)
	if !ok {
		c.safeSend(newBooleanResponseJSON(false, reqID))
		return
	}

	c.BlockAPI.UnregisterFinalizedChannel(listener.finalisedChID)
	// stop the goroutine execution
	listener.cancel()

	c.safeSend(newBooleanResponseJSON(true, reqID))
}

func (c *WSConn) safeSend(msg interface{}) {
	c.mu.Lock()
	defer c.mu.Unlock()
	err := c.Wsconn.WriteJSON(msg)
	if err != nil {
		logger.Debug("error sending websocket message", "error", err)
	}
}

func (c *WSConn) safeSendError(reqID float64, errorCode *big.Int, message string) {
	res := &ErrorResponseJSON{
		Jsonrpc: "2.0",
		Error: &ErrorMessageJSON{
			Code:    errorCode,
			Message: message,
		},
		ID: reqID,
	}
	c.mu.Lock()
	defer c.mu.Unlock()
	err := c.Wsconn.WriteJSON(res)
	if err != nil {
		logger.Debug("error sending websocket message", "error", err)
	}
}

func (c *WSConn) prepareRequest(b []byte) (*http.Request, error) {
	buff := &bytes.Buffer{}
	if _, err := buff.Write(b); err != nil {
		logger.Warn("failed to write message to buffer", "error", buff)
		return nil, err
	}

	req, err := http.NewRequest("POST", c.RPCHost, buff)
	if err != nil {
		logger.Warn("failed request to rpc service", "error", err)
		return nil, err
	}

	req.Header.Set("Content-Type", "application/json;")
	return req, nil
}

func (c *WSConn) executeRequest(r *http.Request, d interface{}) error {
	res, err := c.HTTP.Do(r)
	if err != nil {
		logger.Warn("websocket error calling rpc", "error", err)
		return err
	}

	body, err := ioutil.ReadAll(res.Body)
	if err != nil {
		logger.Warn("error reading response body", "error", err)
		return err
	}

	err = res.Body.Close()
	if err != nil {
		logger.Warn("error closing response body", "error", err)
		return err
	}

	err = json.Unmarshal(body, d)

	if err != nil {
		logger.Warn("error unmarshal rpc response", "error", err)
		return err
	}

	return nil
}

// ErrorResponseJSON json for error responses
type ErrorResponseJSON struct {
	Jsonrpc string            `json:"jsonrpc"`
	Error   *ErrorMessageJSON `json:"error"`
	ID      float64           `json:"id"`
}

// ErrorMessageJSON json for error messages
type ErrorMessageJSON struct {
	Code    *big.Int `json:"code"`
	Message string   `json:"message"`
}<|MERGE_RESOLUTION|>--- conflicted
+++ resolved
@@ -87,27 +87,13 @@
 //HandleComm handles messages received on websocket connections
 func (c *WSConn) HandleComm() {
 	for {
-<<<<<<< HEAD
-		_, mbytes, readErr := c.Wsconn.ReadMessage()
-		if readErr != nil {
-			logger.Warn("websocket failed to read message", "error", readErr)
-=======
 		mbytes, msg, err := c.readWebsocketMessage()
 		if errors.Is(err, errCannotReadFromWebsocket) {
->>>>>>> 3350232c
 			return
 		}
 
-<<<<<<< HEAD
-		// determine if request is for subscribe method type
-		var msg map[string]interface{}
-		if err := json.Unmarshal(mbytes, &msg); err != nil {
-			logger.Warn("websocket failed to unmarshal request message", "error", err)
-			c.safeSendError(0, big.NewInt(-32600), "Invalid request")
-=======
 		if errors.Is(err, errCannotUnmarshalMessage) {
 			c.safeSendError(0, big.NewInt(InvalidRequestCode), InvalidRequestMessage)
->>>>>>> 3350232c
 			continue
 		}
 
@@ -117,56 +103,6 @@
 
 		logger.Debug("ws method called", "method", method, "params", params)
 
-<<<<<<< HEAD
-		// if method contains subscribe, then register subscription
-		if strings.Contains(fmt.Sprintf("%s", method), "subscribe") {
-			reqid := msg["id"].(float64)
-			switch method {
-			case "chain_subscribeNewHeads", "chain_subscribeNewHead":
-				bl, err := c.initBlockListener(reqid)
-				if err != nil {
-					logger.Warn("failed to create block listener", "error", err)
-					continue
-				}
-				c.startListener(bl)
-
-			case "state_subscribeStorage":
-				_, err := c.initStorageChangeListener(reqid, params)
-				if err != nil {
-					logger.Warn("failed to create state change listener", "error", err)
-					continue
-				}
-
-			case "chain_subscribeFinalizedHeads":
-				bfl, err := c.initBlockFinalizedListener(reqid)
-				if err != nil {
-					logger.Warn("failed to create block finalised", "error", err)
-					continue
-				}
-				c.startListener(bfl)
-			case "state_subscribeRuntimeVersion":
-				rvl, err := c.initRuntimeVersionListener(reqid)
-				if err != nil {
-					logger.Warn("failed to create runtime version listener", "error", err)
-					continue
-				}
-				c.startListener(rvl)
-			case "state_unsubscribeStorage":
-				c.unsubscribeStorageListener(reqid, params)
-
-			case "grandpa_subscribeJustifications":
-				gjl, err := c.initGrandpaJustificationListener(reqid)
-				if err != nil {
-					logger.Warn("failed to create grandpa justification listener", "error", err)
-					continue
-				}
-
-				c.startListener(gjl)
-
-			case "grandpa_unsubscribeJustifications":
-				c.unsubscribeGrandpaJustificationListener(reqid, params)
-
-=======
 		if strings.Contains(method, "_subscribe") {
 			setup := c.getSetupListener(method)
 
@@ -195,7 +131,6 @@
 					c.safeSend(newBooleanResponseJSON(false, reqid))
 					continue
 				}
->>>>>>> 3350232c
 			}
 
 			unsub(reqid, listener, params)
@@ -216,19 +151,7 @@
 		}
 
 		// handle non-subscribe calls
-<<<<<<< HEAD
-		client := &http.Client{}
-		buf := &bytes.Buffer{}
-		_, err := buf.Write(mbytes)
-		if err != nil {
-			logger.Warn("failed to write message to buffer", "error", err)
-			return
-		}
-
-		req, err := http.NewRequest("POST", c.RPCHost, buf)
-=======
 		request, err := c.prepareRequest(mbytes)
->>>>>>> 3350232c
 		if err != nil {
 			logger.Warn("failed while preparing the request", "error", err)
 			return
@@ -442,13 +365,12 @@
 	return rvl, nil
 }
 
-func (c *WSConn) initGrandpaJustificationListener(reqID float64) (uint, error) {
+func (c *WSConn) initGrandpaJustificationListener(reqID float64, _ interface{}) (Listener, error) {
 	if c.BlockAPI == nil {
 		c.safeSendError(reqID, nil, "error BlockAPI not set")
-		return 0, fmt.Errorf("error BlockAPI not set")
-	}
-
-	c.qtyListeners++
+		return nil, fmt.Errorf("error BlockAPI not set")
+	}
+
 	ctx, cancel := context.WithCancel(context.Background())
 
 	jl := &GrandpaJustificationListener{
@@ -462,51 +384,27 @@
 	var err error
 	jl.finalisedChID, err = c.BlockAPI.RegisterFinalizedChannel(jl.finalisedCh)
 	if err != nil {
-		return 0, err
-	}
-
+		return nil, err
+	}
+
+	c.mu.Lock()
+
+	c.qtyListeners++
 	c.Subscriptions[jl.subID] = jl
-	return jl.subID, nil
-}
-
-func (c *WSConn) unsubscribeGrandpaJustificationListener(reqID float64, params interface{}) {
-	switch v := params.(type) {
-	case []interface{}:
-		if len(v) == 0 {
-			c.safeSendError(reqID, big.NewInt(InvalidRequestCode), InvalidRequestMessage)
-			return
-		}
-	default:
-		c.safeSendError(reqID, big.NewInt(InvalidRequestCode), InvalidRequestMessage)
-		return
-	}
-
-	var id uint
-	switch v := params.([]interface{})[0].(type) {
-	case float64:
-		id = uint(v)
-	case string:
-		i, err := strconv.ParseInt(v, 10, 32)
-		if err != nil {
-			c.safeSend(newBooleanResponseJSON(false, reqID))
-			return
-		}
-		id = uint(i)
-	default:
-		c.safeSendError(reqID, big.NewInt(InvalidRequestCode), InvalidRequestMessage)
-		return
-	}
-
-	listener, ok := c.Subscriptions[id].(*GrandpaJustificationListener)
+
+	c.mu.Unlock()
+
+	return jl, nil
+}
+
+func (c *WSConn) unsubscribeGrandpaJustificationListener(reqID float64, l Listener, params interface{}) {
+	listener, ok := l.(*GrandpaJustificationListener)
 	if !ok {
 		c.safeSend(newBooleanResponseJSON(false, reqID))
 		return
 	}
 
 	c.BlockAPI.UnregisterFinalizedChannel(listener.finalisedChID)
-	// stop the goroutine execution
-	listener.cancel()
-
 	c.safeSend(newBooleanResponseJSON(true, reqID))
 }
 
