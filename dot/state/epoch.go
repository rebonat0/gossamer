--- conflicted
+++ resolved
@@ -527,16 +527,10 @@
 			return fmt.Errorf("cannot get epoch for block %d (%s): %w",
 				finalizedHeader.Number, finalizedHeader.Hash(), err)
 		}
-<<<<<<< HEAD
+
 		nextEpoch = finalizedBlockEpoch + 1
 	}
 
-=======
-
-		nextEpoch = finalizedBlockEpoch + 1
-	}
-
->>>>>>> e5c8cf5b
 	epochInDatabase, err := s.getEpochDataFromDatabase(nextEpoch)
 
 	// if an error occurs and the error is chaindb.ErrKeyNotFound we ignore
