// Copyright 2022 ChainSafe Systems (ON)
// SPDX-License-Identifier: LGPL-3.0-only

package state

import (
	"encoding/json"

	"github.com/ChainSafe/gossamer/dot/types"
	"github.com/ChainSafe/gossamer/internal/database"
)

// GetPutDeleter has methods to get, put and delete key values.
type GetPutDeleter interface {
	GetPutter
	Deleter
}

// BlockStateDatabase is the database interface for the block state.
type BlockStateDatabase interface {
	GetPutDeleter
	Haser
	NewBatcher
}

// GetPutter has methods to get and put key values.
type GetPutter interface {
	Getter
	Putter
}

<<<<<<< HEAD
// Batcher has methods to get values and create a
=======
// GetterPutterNewBatcher has methods to get values and create a
>>>>>>> 3cae76e9
// new batch.
type GetterPutterNewBatcher interface {
	Getter
	Putter
	NewBatcher
}

// Getter gets a value corresponding to the given key.
type Getter interface {
	Get(key []byte) (value []byte, err error)
}

// Putter puts a value at the given key and returns an error.
type Putter interface {
	Put(key []byte, value []byte) error
}

// Deleter deletes a value at the given key and returns an error.
type Deleter interface {
	Del(key []byte) error
}

// Haser checks if a value exists at the given key and returns an error.
type Haser interface {
	Has(key []byte) (has bool, err error)
}

// NewBatcher creates a new database batch.
type NewBatcher interface {
	NewBatch() database.Batch
}

// BabeConfigurer returns the babe configuration of the runtime.
type BabeConfigurer interface {
	BabeConfiguration() (*types.BabeConfiguration, error)
}

// Telemetry is the telemetry client to send telemetry messages.
type Telemetry interface {
	SendMessage(msg json.Marshaler)
}<|MERGE_RESOLUTION|>--- conflicted
+++ resolved
@@ -29,11 +29,7 @@
 	Putter
 }
 
-<<<<<<< HEAD
-// Batcher has methods to get values and create a
-=======
 // GetterPutterNewBatcher has methods to get values and create a
->>>>>>> 3cae76e9
 // new batch.
 type GetterPutterNewBatcher interface {
 	Getter
