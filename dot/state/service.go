--- conflicted
+++ resolved
@@ -242,11 +242,7 @@
 		}
 	}
 
-<<<<<<< HEAD
-	return StoreBestBlockHash(s.db, newHead)
-=======
 	return s.Base.StoreBestBlockHash(newHead)
->>>>>>> 88b88f2c
 }
 
 // Stop closes each state database
