--- conflicted
+++ resolved
@@ -225,11 +225,7 @@
 				logger.Debugf("switched sync mode to %d", bootstrap)
 			}
 
-<<<<<<< HEAD
-			cs.executeBootstrapSync()
-=======
 			cs.executeBootstrapSync(finalisedHeader)
->>>>>>> 5fb3070c
 		} else {
 			// we are less than 128 blocks behind the target we can use tip sync
 			swapped := cs.state.CompareAndSwap(bootstrap, tip)
@@ -239,11 +235,7 @@
 				logger.Debugf("switched sync mode to %d", tip)
 			}
 
-<<<<<<< HEAD
-			cs.requestPendingBlocks()
-=======
 			cs.requestPendingBlocks(finalisedHeader)
->>>>>>> 5fb3070c
 		}
 	}
 }
@@ -255,7 +247,6 @@
 // setPeerHead sets a peer's best known block
 func (cs *chainSync) setPeerHead(who peer.ID, bestHash common.Hash, bestNumber uint) {
 	cs.workerPool.fromBlockAnnounce(who)
-<<<<<<< HEAD
 
 	cs.peerViewLock.Lock()
 	defer cs.peerViewLock.Unlock()
@@ -326,85 +317,12 @@
 
 	cs.requestChainBlocks(announce.header, bestBlockHeader, peerWhoAnnounced)
 
-	err = cs.requestPendingBlocks()
-=======
-
-	cs.peerViewLock.Lock()
-	defer cs.peerViewLock.Unlock()
-
-	cs.peerView[who] = &peerView{
-		who:    who,
-		hash:   bestHash,
-		number: bestNumber,
-	}
-}
-
-func (cs *chainSync) onImportBlock(announced announcedBlock) error {
-	if cs.pendingBlocks.hasBlock(announced.header.Hash()) {
-		return fmt.Errorf("%w: block %s (#%d)",
-			errAlreadyInDisjointSet, announced.header.Hash(), announced.header.Number)
-	}
-
-	err := cs.pendingBlocks.addHeader(announced.header)
-	if err != nil {
-		return fmt.Errorf("while adding pending block header: %w", err)
-	}
-
-	syncState := cs.state.Load().(chainSyncState)
-	switch syncState {
-	case tip:
-		return cs.requestImportedBlock(announced)
-	}
-
-	return nil
-}
-
-func (cs *chainSync) requestImportedBlock(announce announcedBlock) error {
-	peerWhoAnnounced := announce.who
-	announcedHash := announce.header.Hash()
-	announcedNumber := announce.header.Number
-
-	has, err := cs.blockState.HasHeader(announcedHash)
-	if err != nil {
-		return fmt.Errorf("checking if header exists: %s", err)
-	}
-
-	if has {
-		return nil
-	}
-
-	bestBlockHeader, err := cs.blockState.BestBlockHeader()
-	if err != nil {
-		return fmt.Errorf("getting best block header: %w", err)
-	}
-
-	// if the announced block contains a lower number than our best
-	// block header, let's check if it is greater than our latests
-	// finalized header, if so this block belongs to a fork chain
-	if announcedNumber < bestBlockHeader.Number {
-		highestFinalizedHeader, err := cs.blockState.GetHighestFinalisedHeader()
-		if err != nil {
-			return fmt.Errorf("getting highest finalized header")
-		}
-
-		// ignore the block if it has the same or lower number
-		// TODO: is it following the protocol to send a blockAnnounce with number < highestFinalized number?
-		if announcedNumber <= highestFinalizedHeader.Number {
-			return nil
-		}
-
-		return cs.requestForkBlocks(bestBlockHeader, highestFinalizedHeader, announce.header, announce.who)
-	}
-
-	cs.requestChainBlocks(announce.header, bestBlockHeader, peerWhoAnnounced)
-
 	highestFinalizedHeader, err := cs.blockState.GetHighestFinalisedHeader()
 	if err != nil {
 		return fmt.Errorf("while getting highest finalized header: %w", err)
 	}
 
 	err = cs.requestPendingBlocks(highestFinalizedHeader)
->>>>>>> 5fb3070c
 	if err != nil {
 		return fmt.Errorf("while requesting pending blocks")
 	}
@@ -477,76 +395,12 @@
 	return nil
 }
 
-<<<<<<< HEAD
-func (cs *chainSync) requestPendingBlocks() error {
-=======
 func (cs *chainSync) requestPendingBlocks(highestFinalizedHeader *types.Header) error {
->>>>>>> 5fb3070c
 	logger.Infof("total of pending blocks: %d", cs.pendingBlocks.size())
 	if cs.pendingBlocks.size() == 0 {
 		return nil
 	}
 
-<<<<<<< HEAD
-	highestFinalized, err := cs.blockState.GetHighestFinalisedHeader()
-	if err != nil {
-		return fmt.Errorf("getting highest finalised header: %w", err)
-	}
-
-	pendingBlocks := cs.pendingBlocks.getBlocks()
-	for _, pendingBlock := range pendingBlocks {
-		if pendingBlock.number <= highestFinalized.Number {
-			cs.pendingBlocks.removeBlock(pendingBlock.hash)
-			continue
-		}
-
-		parentExists, err := cs.blockState.HasHeader(pendingBlock.header.ParentHash)
-		if err != nil {
-			return fmt.Errorf("getting pending block parent header: %w", err)
-		}
-
-		if parentExists {
-			err := cs.handleReadyBlock(pendingBlock.toBlockData())
-			if err != nil {
-				return fmt.Errorf("handling ready block: %w", err)
-			}
-			continue
-		}
-
-		gapLength := pendingBlock.number - highestFinalized.Number
-		if gapLength > 128 {
-			logger.Criticalf("GAP LENGHT: %d, GREATER THAN 128 block", gapLength)
-			gapLength = 128
-		}
-
-		descendingGapRequest := descendingBlockRequest(pendingBlock.hash,
-			uint32(gapLength), bootstrapRequestData)
-		startAtBlock := pendingBlock.number - uint(*descendingGapRequest.Max) + 1
-
-		// the `requests` in the tip sync are not related necessarily
-		// this is why we need to treat them separately
-		wg := sync.WaitGroup{}
-		wg.Add(1)
-		resultsQueue := make(chan *syncTaskResult)
-
-		// TODO: we should handle the requests concurrently
-		// a way of achieve that is by constructing a new `handleWorkersResults` for
-		// handling only tip sync requests
-		go cs.handleWorkersResults(resultsQueue, startAtBlock, *descendingGapRequest.Max, &wg)
-		cs.workerPool.submitRequest(descendingGapRequest, resultsQueue)
-		wg.Wait()
-	}
-
-	return nil
-}
-
-func (cs *chainSync) executeBootstrapSync() error {
-	cs.workerPool.useConnectedPeers()
-
-	bestBlockHeader, err := cs.blockState.BestBlockHeader()
-	if err != nil {
-		return fmt.Errorf("getting best block header while syncing: %w", err)
-=======
 	pendingBlocks := cs.pendingBlocks.getBlocks()
 	for _, pendingBlock := range pendingBlocks {
 		if pendingBlock.number <= highestFinalizedHeader.Number {
@@ -616,28 +470,6 @@
 	realTarget, err := cs.getTarget()
 	if err != nil {
 		return fmt.Errorf("while getting target: %w", err)
->>>>>>> 5fb3070c
-	}
-	startRequestAt := bestBlockHeader.Number + 1
-
-<<<<<<< HEAD
-	const maxRequestsAllowed = 50
-	// we build the set of requests based on the amount of available peers
-	// in the worker pool, if we have more peers than `maxRequestAllowed`
-	// so we limit to `maxRequestAllowed` to avoid the error:
-	// cannot reserve outbound connection: resource limit exceeded
-	availableWorkers := cs.workerPool.totalWorkers()
-	if availableWorkers > maxRequestsAllowed {
-		availableWorkers = maxRequestsAllowed
-	}
-
-	// targetBlockNumber is the virtual target we will request, however
-	// we should bound it to the real target which is collected through
-	// block announces received from other peers
-	targetBlockNumber := startRequestAt + uint(availableWorkers)*128
-	realTarget, err := cs.getTarget()
-	if err != nil {
-		return fmt.Errorf("while getting target: %w", err)
 	}
 
 	if targetBlockNumber > realTarget {
@@ -661,29 +493,6 @@
 	cs.workerPool.submitRequests(requests, resultsQueue)
 	wg.Wait()
 
-=======
-	if targetBlockNumber > realTarget {
-		// basically if our virtual target is beyond the real target
-		// that means we are only a few requests away, then we
-		// calculate the correct amount of missing requests and then
-		// change to tip sync which should take care of the rest
-		diff := targetBlockNumber - realTarget
-		numOfRequestsToDrop := (diff / 128) + 1
-		targetBlockNumber = targetBlockNumber - (numOfRequestsToDrop * 128)
-	}
-
-	requests := ascedingBlockRequests(startRequestAt, targetBlockNumber, bootstrapRequestData)
-	expectedAmountOfBlocks := totalBlocksRequested(requests)
-
-	wg := sync.WaitGroup{}
-	resultsQueue := make(chan *syncTaskResult)
-
-	wg.Add(1)
-	go cs.handleWorkersResults(resultsQueue, startRequestAt, expectedAmountOfBlocks, &wg)
-	cs.workerPool.submitRequests(requests, resultsQueue)
-	wg.Wait()
-
->>>>>>> 5fb3070c
 	return nil
 }
 
@@ -984,7 +793,6 @@
 	if err != nil {
 		return fmt.Errorf("loading trie state: %w", err)
 	}
-<<<<<<< HEAD
 
 	err = cs.blockImportHandler.HandleBlockImport(block, state, announceImportedBlock)
 	if err != nil {
@@ -1032,55 +840,6 @@
 		return fmt.Errorf("verifying block number %d justification: %w", header.Number, err)
 	}
 
-=======
-
-	err = cs.blockImportHandler.HandleBlockImport(block, state, announceImportedBlock)
-	if err != nil {
-		return fmt.Errorf("handling block import: %w", err)
-	}
-
-	return nil
-}
-
-func (cs *chainSync) processBlockDataWithHeaderAndBody(blockData types.BlockData, //nolint:revive
-	announceImportedBlock bool) (err error) {
-	err = cs.babeVerifier.VerifyBlock(blockData.Header)
-	if err != nil {
-		return fmt.Errorf("babe verifying block: %w", err)
-	}
-
-	cs.handleBody(blockData.Body)
-
-	block := &types.Block{
-		Header: *blockData.Header,
-		Body:   *blockData.Body,
-	}
-
-	err = cs.handleBlock(block, announceImportedBlock)
-	if err != nil {
-		return fmt.Errorf("handling block: %w", err)
-	}
-
-	return nil
-}
-
-// handleHeader handles block bodies included in BlockResponses
-func (cs *chainSync) handleBody(body *types.Body) {
-	for _, ext := range *body {
-		cs.transactionState.RemoveExtrinsic(ext)
-	}
-}
-
-func (cs *chainSync) handleJustification(header *types.Header, justification []byte) (err error) {
-	logger.Debugf("handling justification for block %d...", header.Number)
-
-	headerHash := header.Hash()
-	err = cs.finalityGadget.VerifyBlockJustification(headerHash, justification)
-	if err != nil {
-		return fmt.Errorf("verifying block number %d justification: %w", header.Number, err)
-	}
-
->>>>>>> 5fb3070c
 	err = cs.blockState.SetJustification(headerHash, justification)
 	if err != nil {
 		return fmt.Errorf("setting justification for block number %d: %w", header.Number, err)
@@ -1152,7 +911,6 @@
 
 	headerRequested := (req.RequestedData & network.RequestedDataHeader) == 1
 	firstItem := resp.BlockData[0]
-<<<<<<< HEAD
 
 	has, err := cs.blockState.HasHeader(firstItem.Header.ParentHash)
 	if err != nil {
@@ -1163,18 +921,6 @@
 		return errUnknownParent
 	}
 
-=======
-
-	has, err := cs.blockState.HasHeader(firstItem.Header.ParentHash)
-	if err != nil {
-		return fmt.Errorf("while checking ancestry: %w", err)
-	}
-
-	if !has {
-		return errUnknownParent
-	}
-
->>>>>>> 5fb3070c
 	previousBlockData := firstItem
 	for _, currBlockData := range resp.BlockData[1:] {
 		if err := cs.validateBlockData(req, currBlockData, p); err != nil {
