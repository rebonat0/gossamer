--- conflicted
+++ resolved
@@ -71,52 +71,7 @@
 	babeService.slotToProof[slotNumber] = outAndProof
 }
 
-<<<<<<< HEAD
 func createTestBlock(t *testing.T, babeService *Service, parent *types.Header, exts [][]byte, slotNumber, epoch uint64) (*types.Block, Slot) { //nolint
-=======
-func createTestExtrinsic(t *testing.T, rt runtime.Instance, genHash common.Hash, nonce uint64) types.Extrinsic {
-	t.Helper()
-	rawMeta, err := rt.Metadata()
-	require.NoError(t, err)
-
-	var decoded []byte
-	err = scale.Unmarshal(rawMeta, &decoded)
-	require.NoError(t, err)
-
-	meta := &ctypes.Metadata{}
-	err = ctypes.DecodeFromBytes(decoded, meta)
-	require.NoError(t, err)
-
-	rv, err := rt.Version()
-	require.NoError(t, err)
-
-	c, err := ctypes.NewCall(meta, "System.remark", []byte{0xab, 0xcd})
-	require.NoError(t, err)
-
-	ext := ctypes.NewExtrinsic(c)
-	o := ctypes.SignatureOptions{
-		BlockHash:          ctypes.Hash(genHash),
-		Era:                ctypes.ExtrinsicEra{IsImmortalEra: false},
-		GenesisHash:        ctypes.Hash(genHash),
-		Nonce:              ctypes.NewUCompactFromUInt(nonce),
-		SpecVersion:        ctypes.U32(rv.SpecVersion()),
-		Tip:                ctypes.NewUCompactFromUInt(0),
-		TransactionVersion: ctypes.U32(rv.TransactionVersion()),
-	}
-
-	// Sign the transaction using Alice's key
-	err = ext.Sign(signature.TestKeyringPairAlice, o)
-	require.NoError(t, err)
-
-	extEnc, err := ctypes.EncodeToHexString(ext)
-	require.NoError(t, err)
-
-	return types.Extrinsic(common.MustHexToBytes(extEnc))
-}
-
-func createTestBlock(t *testing.T, babeService *Service, parent *types.Header,
-	exts [][]byte, slotNumber, epoch uint64) (*types.Block, Slot) {
->>>>>>> ac162853
 	// create proof that we can authorize this block
 	babeService.epochData.authorityIndex = 0
 	addAuthorshipProof(t, babeService, slotNumber, epoch)
