--- conflicted
+++ resolved
@@ -271,25 +271,17 @@
 		return nil
 	}
 
-<<<<<<< HEAD
-	forkOriginToChain = make(map[Hash][]Hash)
-	lastForkBlockHashToForkOrigin := make(map[Hash]Hash)
-	bt.root.prune(finalisedNode, forkOriginToChain, lastForkBlockHashToForkOrigin)
-
-	finalisedNode.parent = nil
-	bt.root = finalisedNode
-=======
 	// Cleanup in-memory runtimes from the canonical chain.
 	// The runtime used in the newly finalised block is kept
 	// instantiated in memory, and all other runtimes are
 	// stopped and removed from memory. Note these are still
 	// accessible through the storage as WASM blob.
 	previousFinalisedBlock := bt.root
-	newCanonicalChainBlocksCount := n.number - previousFinalisedBlock.number
+	newCanonicalChainBlocksCount := finalisedNode.number - previousFinalisedBlock.number
 	if previousFinalisedBlock.number == 0 { // include the genesis block
 		newCanonicalChainBlocksCount++
 	}
-	canonicalChainBlock := n
+	canonicalChainBlock := finalisedNode
 	newCanonicalChainBlockHashes := make([]common.Hash, newCanonicalChainBlocksCount)
 	for i := int(newCanonicalChainBlocksCount) - 1; i >= 0; i-- {
 		newCanonicalChainBlockHashes[i] = canonicalChainBlock.hash
@@ -298,10 +290,12 @@
 
 	bt.runtimes.onFinalisation(newCanonicalChainBlockHashes)
 
-	pruned = bt.root.prune(n, nil)
-	bt.root = n
-	bt.root.parent = nil
->>>>>>> 6950742e
+	forkOriginToChain = make(map[Hash][]Hash)
+	lastForkBlockHashToForkOrigin := make(map[Hash]Hash)
+	bt.root.prune(finalisedNode, forkOriginToChain, lastForkBlockHashToForkOrigin)
+
+	finalisedNode.parent = nil
+	bt.root = finalisedNode
 
 	leaves := finalisedNode.getLeaves(nil)
 	bt.leaves = newEmptyLeafMap()
@@ -309,15 +303,6 @@
 		bt.leaves.store(leaf.hash, leaf)
 	}
 
-<<<<<<< HEAD
-	for _, chain := range forkOriginToChain {
-		for _, blockHash := range chain {
-			bt.runtimes.delete(blockHash)
-		}
-	}
-
-=======
->>>>>>> 6950742e
 	leavesGauge.Set(float64(len(bt.leaves.nodes())))
 	return forkOriginToChain
 }
