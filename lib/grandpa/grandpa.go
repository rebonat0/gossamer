// Copyright 2021 ChainSafe Systems (ON)
// SPDX-License-Identifier: LGPL-3.0-only

package grandpa

import (
	"bytes"
	"context"
	"encoding/json"
	"errors"
	"fmt"
	"reflect"
	"sync"
	"sync/atomic"
	"time"

	"github.com/ChainSafe/chaindb"
	"github.com/ChainSafe/gossamer/dot/state"
	"github.com/ChainSafe/gossamer/dot/telemetry"
	"github.com/ChainSafe/gossamer/dot/types"
	"github.com/ChainSafe/gossamer/internal/log"
	"github.com/ChainSafe/gossamer/lib/blocktree"
	"github.com/ChainSafe/gossamer/lib/common"
	"github.com/ChainSafe/gossamer/lib/crypto/ed25519"
	"github.com/ChainSafe/gossamer/pkg/scale"
	"github.com/prometheus/client_golang/prometheus"
	"github.com/prometheus/client_golang/prometheus/promauto"
)

const (
	defaultGrandpaInterval = time.Second
)

var (
	logger = log.NewFromGlobal(log.AddContext("pkg", "grandpa"))

	ErrUnsupportedSubround = errors.New("unsupported subround")
	roundGauge             = promauto.NewGauge(prometheus.GaugeOpts{
		Namespace: "gossamer_grandpa",
		Name:      "round",
		Help:      "current grandpa round",
	})
)

// Service represents the current state of the grandpa protocol
type Service struct {
	// preliminaries
	ctx            context.Context
	cancel         context.CancelFunc
	blockState     BlockState
	grandpaState   GrandpaState
	keypair        *ed25519.Keypair // TODO: change to grandpa keystore (#1870)
	mapLock        sync.Mutex
	chanLock       sync.Mutex
	roundLock      sync.Mutex
	authority      bool          // run the service as an authority (ie participate in voting)
	paused         atomic.Value  // the service will be paused if it is waiting for catch up responses
	resumed        chan struct{} // this channel will be closed when the service resumes
	messageHandler *MessageHandler
	network        Network
	interval       time.Duration

	// current state information
	state *State // current state
	// map[ed25519.PublicKeyBytes]*SignedVote - pre-votes for the current round
	prevotes *sync.Map
	// map[ed25519.PublicKeyBytes]*SignedVote - pre-commits for the current round
	precommits      *sync.Map
	pvEquivocations map[ed25519.PublicKeyBytes][]*SignedVote // equivocatory votes for current pre-vote stage
	pcEquivocations map[ed25519.PublicKeyBytes][]*SignedVote // equivocatory votes for current pre-commit stage
	tracker         *tracker                                 // tracker of vote messages we may need in the future
	head            *types.Header                            // most recently finalised block

	// historical information
	preVotedBlock      map[uint64]*Vote // map of round number -> pre-voted block
	bestFinalCandidate map[uint64]*Vote // map of round number -> best final candidate

	// channels for communication with other services
<<<<<<< HEAD
	in               chan *networkVoteMessage // only used to receive *VoteMessage
	finalisedCh      chan *types.FinalisationInfo
	neighbourMessage *NeighbourMessage // cached neighbour message
	receivedCommit   chan *CommitMessage
=======
	in          chan *networkVoteMessage // only used to receive *VoteMessage
	finalisedCh chan *types.FinalisationInfo
>>>>>>> 6552e656

	telemetry telemetry.Client
}

// Config represents a GRANDPA service configuration
type Config struct {
	LogLvl       log.Level
	BlockState   BlockState
	GrandpaState GrandpaState
	Network      Network
	Voters       []Voter
	Keypair      *ed25519.Keypair
	Authority    bool
	Interval     time.Duration
	Telemetry    telemetry.Client
}

// NewService returns a new GRANDPA Service instance.
func NewService(cfg *Config) (*Service, error) {
	if cfg.BlockState == nil {
		return nil, ErrNilBlockState
	}

	if cfg.GrandpaState == nil {
		return nil, ErrNilGrandpaState
	}

	if cfg.Keypair == nil && cfg.Authority {
		return nil, ErrNilKeypair
	}

	if cfg.Network == nil {
		return nil, ErrNilNetwork
	}

	logger.Patch(log.SetLevel(cfg.LogLvl))

	var pub string
	if cfg.Authority {
		pub = cfg.Keypair.Public().Hex()
	}

	logger.Debugf(
		"creating service with authority=%t, pub=%s and voter set %s",
		cfg.Authority, pub, Voters(cfg.Voters))

	// get latest finalised header
	head, err := cfg.BlockState.GetFinalisedHeader(0, 0)
	if err != nil {
		return nil, err
	}

	setID, err := cfg.GrandpaState.GetCurrentSetID()
	if err != nil {
		return nil, err
	}

	finalisedCh := cfg.BlockState.GetFinalisedNotifierChannel()

	round, err := cfg.GrandpaState.GetLatestRound()
	if err != nil {
		return nil, err
	}

	if cfg.Interval == 0 {
		cfg.Interval = defaultGrandpaInterval
	}

	ctx, cancel := context.WithCancel(context.Background())
	s := &Service{
		ctx:                ctx,
		cancel:             cancel,
		state:              NewState(cfg.Voters, setID, round),
		blockState:         cfg.BlockState,
		grandpaState:       cfg.GrandpaState,
		keypair:            cfg.Keypair,
		authority:          cfg.Authority,
		prevotes:           new(sync.Map),
		precommits:         new(sync.Map),
		pvEquivocations:    make(map[ed25519.PublicKeyBytes][]*SignedVote),
		pcEquivocations:    make(map[ed25519.PublicKeyBytes][]*SignedVote),
		preVotedBlock:      make(map[uint64]*Vote),
		bestFinalCandidate: make(map[uint64]*Vote),
		head:               head,
		in:                 make(chan *networkVoteMessage, 1024),
		receivedCommit:     make(chan *CommitMessage),
		resumed:            make(chan struct{}),
		network:            cfg.Network,
		finalisedCh:        finalisedCh,
		interval:           cfg.Interval,
		telemetry:          cfg.Telemetry,
	}

	if err := s.registerProtocol(); err != nil {
		return nil, err
	}

	s.messageHandler = NewMessageHandler(s, s.blockState, cfg.Telemetry)
	s.tracker = newTracker(s.blockState, s.messageHandler)
	s.paused.Store(false)
	return s, nil
}

// Start begins the GRANDPA finality service
func (s *Service) Start() error {
	// if we're not an authority, we don't need to worry about the voting process.
	// the grandpa service is only used to verify incoming block justifications
	if !s.authority {
		return nil
	}

	s.tracker.start()

	go func() {
		for {
			// TODO: sometimes grandpa fails to initiate due to a "Key not found"
			// error, this shouldn't happen.
			if err := s.initiate(); err != nil {
				logger.Criticalf("failed to initiate: %s", err)
			}
			time.Sleep(s.interval)
		}
	}()

	go s.sendNeighbourMessage(neighbourMessageInterval)

	return nil
}

// Stop stops the GRANDPA finality service
func (s *Service) Stop() error {
	s.chanLock.Lock()
	defer s.chanLock.Unlock()

	s.cancel()
	s.blockState.FreeFinalisedNotifierChannel(s.finalisedCh)

	if !s.authority {
		return nil
	}

	s.tracker.stop()
	return nil
}

// authorities returns the current grandpa authorities
func (s *Service) authorities() []*types.Authority {
	ad := make([]*types.Authority, len(s.state.voters))
	for i := 0; i < len(s.state.voters); i++ {
		ad[i] = &types.Authority{
			Key:    &s.state.voters[i].Key,
			Weight: s.state.voters[i].ID,
		}
	}

	return ad
}

// updateAuthorities updates the grandpa voter set, increments the setID, and resets the round numbers
func (s *Service) updateAuthorities() error {
	currSetID, err := s.grandpaState.GetCurrentSetID()
	if err != nil {
		return fmt.Errorf("cannot get current set id: %w", err)
	}

	// set ID hasn't changed, do nothing
	if currSetID == s.state.setID {
		return nil
	}

	nextAuthorities, err := s.grandpaState.GetAuthorities(currSetID)
	if err != nil {
		return fmt.Errorf("cannot get authorities for set id %d: %w", currSetID, err)
	}

	s.state.voters = nextAuthorities
	s.state.setID = currSetID
	// round resets to 1 after a set ID change,
	// setting to 0 before incrementing indicates
	// the setID has been increased
	s.state.round = 0
	roundGauge.Set(float64(s.state.round))

	s.sendTelemetryAuthoritySet()

	return nil
}

func (s *Service) publicKeyBytes() ed25519.PublicKeyBytes {
	return s.keypair.Public().(*ed25519.PublicKey).AsBytes()
}

func (s *Service) sendTelemetryAuthoritySet() {
	authorityID := s.keypair.Public().Hex()
	authorities := make([]string, len(s.state.voters))
	for i, voter := range s.state.voters {
		authorities[i] = fmt.Sprint(voter.ID)
	}

	authoritiesBytes, err := json.Marshal(authorities)
	if err != nil {
		logger.Warnf("could not marshal authorities: %s", err)
		return
	}

	s.telemetry.SendMessage(
		telemetry.NewAfgAuthoritySet(
			authorityID,
			fmt.Sprint(s.state.setID),
			string(authoritiesBytes),
		),
	)
}

func (s *Service) initiateRound() error {
	// if there is an authority change, execute it
	err := s.updateAuthorities()
	if err != nil {
		return fmt.Errorf("cannot update authorities while initiating the round: %w", err)
	}

	round, setID, err := s.blockState.GetHighestRoundAndSetID()
	if err != nil {
		return fmt.Errorf("cannot get highest round and set id: %w", err)
	}

	if round > s.state.round && setID == s.state.setID {
		logger.Debugf(
			"found block finalised in higher round, updating our round to be %d...",
			round)
		s.state.round = round
		roundGauge.Set(float64(s.state.round))
		err = s.grandpaState.SetLatestRound(round)
		if err != nil {
			return err
		}
	}

	if setID > s.state.setID {
		logger.Debugf("found block finalised in higher setID, updating our setID to be %d...", setID)
		s.state.setID = setID
		s.state.round = round
	}

	s.head, err = s.blockState.GetFinalisedHeader(s.state.round, s.state.setID)
	if err != nil {
		logger.Criticalf("failed to get finalised header for round %d: %s", round, err)
		return err
	}

	// there was a setID change, or the node was started from genesis
	if s.state.round == 0 {
		s.chanLock.Lock()
		s.mapLock.Lock()
		s.preVotedBlock[0] = NewVoteFromHeader(s.head)
		s.bestFinalCandidate[0] = NewVoteFromHeader(s.head)
		s.mapLock.Unlock()
		s.chanLock.Unlock()
	}

	// make sure no votes can be validated while we are incrementing rounds
	s.roundLock.Lock()
	defer s.roundLock.Unlock()

	s.state.round++
	logger.Debugf("incrementing grandpa round, next round will be %d", s.state.round)
	s.prevotes = new(sync.Map)
	s.precommits = new(sync.Map)
	s.pvEquivocations = make(map[ed25519.PublicKeyBytes][]*SignedVote)
	s.pcEquivocations = make(map[ed25519.PublicKeyBytes][]*SignedVote)

	return nil
}

// initiate initates the grandpa service to begin voting in sequential rounds
func (s *Service) initiate() error {
	for {
		err := s.initiateRound()
		if err != nil {
			logger.Warnf("failed to initiate round for round %d: %s", s.state.round, err)
			return err
		}

		err = s.playGrandpaRound()
		if errors.Is(err, ErrServicePaused) {
			logger.Info("service paused")
			// wait for service to un-pause
			<-s.resumed
			err = s.initiate()
		}

		if err != nil {
			logger.Warnf("failed to play grandpa round: %s", err)
			continue
		}

		if s.ctx.Err() != nil {
			return errors.New("context cancelled")
		}
	}
}

func (s *Service) handleIsPrimary() (bool, error) {
	// derive primary
	primary := s.derivePrimary()

	// if primary, broadcast the best final candidate from the previous round
	// otherwise, do nothing
	if !bytes.Equal(primary.Key.Encode(), s.keypair.Public().Encode()) {
		return false, nil
	}

	if s.head.Number > 0 {
		s.primaryBroadcastCommitMessage()
	}

	best, err := s.blockState.BestBlockHeader()
	if err != nil {
		return false, err
	}

	pv := &Vote{
		Hash:   best.Hash(),
		Number: uint32(best.Number),
	}

	// send primary prevote message to network
	spv, primProposal, err := s.createSignedVoteAndVoteMessage(pv, primaryProposal)
	if err != nil {
		return false, fmt.Errorf("failed to create primary proposal message: %w", err)
	}

	s.prevotes.Store(s.publicKeyBytes(), spv)

	msg, err := primProposal.ToConsensusMessage()
	if err != nil {
		return false, fmt.Errorf("failed to encode finalisation message: %w", err)
	}

	s.network.GossipMessage(msg)
	return true, nil
}

// broadcast commit message from the previous round to the network
// ignore errors, since it's not critical to broadcast
func (s *Service) primaryBroadcastCommitMessage() {
	cm, err := s.newCommitMessage(s.head, s.state.round-1)
	if err != nil {
		return
	}

	// send finalised block from previous round to network
	msg, err := cm.ToConsensusMessage()
	if err != nil {
		logger.Warnf("failed to encode finalisation message: %s", err)
	}

	s.network.GossipMessage(msg)
}

// playGrandpaRound executes a round of GRANDPA
// at the end of this round, a block will be finalised.
func (s *Service) playGrandpaRound() error {
	if s.paused.Load().(bool) {
		return ErrServicePaused
	}

	logger.Debugf("starting round %d with set id %d",
		s.state.round, s.state.setID)

	start := time.Now()

	isPrimary, err := s.handleIsPrimary()
	if err != nil {
		return err
	}

	// broadcast pre-vote
	pv, err := s.determinePreVote()
	if err != nil {
		return err
	}

	spv, vm, err := s.createSignedVoteAndVoteMessage(pv, prevote)
	if err != nil {
		return err
	}

	if !isPrimary {
		s.prevotes.Store(s.publicKeyBytes(), spv)
	}

	cancel := make(chan struct{})
	defer close(cancel)

	determinePrecommit, finalizable := s.receiveVoteMessages(cancel)
	go s.sendPrevoteMessage(vm, determinePrecommit, cancel)

	for {
		select {
		// cancel from context
		case <-s.ctx.Done():
			return nil

		case <-determinePrecommit:
			pc, err := s.determinePreCommit()
			if err != nil {
				return err
			}

			spc, pcm, err := s.createSignedVoteAndVoteMessage(pc, precommit)
			if err != nil {
				return err
			}
			s.precommits.Store(s.publicKeyBytes(), spc)
			go s.sendPrecommitMessage(pcm, cancel)

		case <-finalizable:
			cm, err := s.newCommitMessage(s.head, s.state.round)
			if err != nil {
				logger.Errorf("generating commit message: %s", err)
				return err
			}

			msg, err := cm.ToConsensusMessage()
			if err != nil {
				logger.Errorf("transforming commit into consensus message: %s", err)
				return err
			}

			logger.Debugf("sending CommitMessage: %v", cm)
			s.network.GossipMessage(msg)
			s.telemetry.SendMessage(telemetry.NewAfgFinalizedBlocksUpTo(
				s.head.Hash(),
				fmt.Sprint(s.head.Number),
			))

			logger.Debugf("round completed in %s", time.Since(start))
			return nil
		}
	}
}

func (s *Service) sendPrecommitMessage(vm *VoteMessage, cancel <-chan struct{}) {
	logger.Debugf("sending pre-commit message %s...", vm.Message)

	ticker := time.NewTicker(s.interval * 4)
	defer ticker.Stop()

	// Though this looks like we are sending messages multiple times,
	// caching would make sure that they are being sent only once.
	for {
		select {
		case <-ticker.C:
		case <-cancel:
			return
		}

		if err := s.sendMessage(vm); err != nil {
			logger.Warnf("could not send message for stage %s: %s", precommit, err)
		} else {
			logger.Warnf("sent vote message for stage %s: %s", precommit, vm.Message)
		}
	}
}

func (s *Service) sendPrevoteMessage(vm *VoteMessage, determinePrecommit, cancel <-chan struct{}) {
	logger.Debugf("sending pre-vote message %s...", vm)

	ticker := time.NewTicker(s.interval * 4)
	defer ticker.Stop()

	// Though this looks like we are sending messages multiple times,
	// caching would make sure that they are being sent only once.
	for {
		select {
		case <-ticker.C:
		case <-determinePrecommit:
			return
		case <-cancel:
			return
		}

		if err := s.sendMessage(vm); err != nil {
			logger.Warnf("could not send message for stage %s: %s", prevote, err)
		} else {
			logger.Warnf("sent vote message for stage %s: %s", prevote, vm.Message)
		}
	}
}

func (s *Service) loadVote(key ed25519.PublicKeyBytes, stage Subround) (*SignedVote, bool) {
	var (
		v   interface{}
		has bool
	)

	switch stage {
	case prevote, primaryProposal:
		v, has = s.prevotes.Load(key)
	case precommit:
		v, has = s.precommits.Load(key)
	}

	if !has {
		return nil, false
	}

	return v.(*SignedVote), true
}

func (s *Service) deleteVote(key ed25519.PublicKeyBytes, stage Subround) {
	switch stage {
	case prevote, primaryProposal:
		s.prevotes.Delete(key)
	case precommit:
		s.precommits.Delete(key)
	}
}

// determinePreVote determines what block is our pre-voted block for the current round
func (s *Service) determinePreVote() (*Vote, error) {
	var vote *Vote

	bestBlockHeader, err := s.blockState.BestBlockHeader()
	if err != nil {
		return nil, fmt.Errorf("cannot get best block header: %w", err)
	}

	// if we receive a vote message from the primary with a
	// block that's greater than or equal to the current pre-voted block
	// and greater than the best final candidate from the last round, we choose that.
	// otherwise, we simply choose the head of our chain.
	primary := s.derivePrimary()
	prm, has := s.loadVote(primary.PublicKeyBytes(), prevote)
	if has && prm.Vote.Number >= uint32(s.head.Number) {
		vote = &prm.Vote
	} else {
		vote = NewVoteFromHeader(bestBlockHeader)
	}

	nextChange, err := s.grandpaState.NextGrandpaAuthorityChange(bestBlockHeader.Hash(), bestBlockHeader.Number)
	if errors.Is(err, state.ErrNoNextAuthorityChange) {
		return vote, nil
	} else if err != nil {
		return nil, fmt.Errorf("cannot get next grandpa authority change: %w", err)
	}

	if uint(vote.Number) > nextChange {
		header, err := s.blockState.GetHeaderByNumber(nextChange)
		if err != nil {
			return nil, err
		}
		vote = NewVoteFromHeader(header)
	}

	return vote, nil
}

// determinePreCommit determines what block is our pre-committed block for the current round
func (s *Service) determinePreCommit() (*Vote, error) {
	// the pre-committed block is simply the pre-voted block (GRANDPA-GHOST)
	pvb, err := s.getPreVotedBlock()
	if err != nil {
		return nil, err
	}

	s.mapLock.Lock()
	s.preVotedBlock[s.state.round] = &pvb
	s.mapLock.Unlock()

	nextChange, err := s.grandpaState.NextGrandpaAuthorityChange(pvb.Hash, uint(pvb.Number))
	if errors.Is(err, state.ErrNoNextAuthorityChange) {
		return &pvb, nil
	} else if err != nil {
		return nil, fmt.Errorf("cannot get next grandpa authority change: %w", err)
	}

	if uint(pvb.Number) > nextChange {
		header, err := s.blockState.GetHeaderByNumber(nextChange)
		if err != nil {
			return nil, err
		}

		pvb = *NewVoteFromHeader(header)
	}
	return &pvb, nil
}

// finalise finalises the round by setting the best final candidate for this round
func (s *Service) finalise() error {
	// get best final candidate
	bfc, err := s.getBestFinalCandidate()
	if err != nil {
		return err
	}

	pv, err := s.getPreVotedBlock()
	if err != nil {
		return err
	}

	s.mapLock.Lock()
	defer s.mapLock.Unlock()

	s.preVotedBlock[s.state.round] = &pv

	// set best final candidate
	s.bestFinalCandidate[s.state.round] = bfc

	// create prevote justification ie. list of all signed prevotes for the bfc
	pvs, err := s.createJustification(bfc.Hash, prevote)
	if err != nil {
		return err
	}

	// create precommit justification ie. list of all signed precommits for the bfc
	pcs, err := s.createJustification(bfc.Hash, precommit)
	if err != nil {
		return err
	}

	pcj, err := scale.Marshal(*newJustification(s.state.round, bfc.Hash, bfc.Number, pcs))
	if err != nil {
		return err
	}

	if err = s.blockState.SetJustification(bfc.Hash, pcj); err != nil {
		return err
	}

	if err = s.grandpaState.SetPrevotes(s.state.round, s.state.setID, pvs); err != nil {
		return err
	}

	if err = s.grandpaState.SetPrecommits(s.state.round, s.state.setID, pcs); err != nil {
		return err
	}

	s.head, err = s.blockState.GetHeader(bfc.Hash)
	if err != nil {
		return err
	}

	// set finalised head for round in db
	if err = s.blockState.SetFinalisedHash(bfc.Hash, s.state.round, s.state.setID); err != nil {
		return err
	}

	return s.grandpaState.SetLatestRound(s.state.round)
}

// createJustification collects the signed precommits received for this round and turns them into
// a justification by adding all signed precommits that are for the best finalised candidate or
// a descendent of the bfc
func (s *Service) createJustification(bfc common.Hash, stage Subround) ([]SignedVote, error) {
	var (
		spc  *sync.Map
		err  error
		just []SignedVote
		eqv  map[ed25519.PublicKeyBytes][]*SignedVote
	)

	switch stage {
	case prevote:
		spc = s.prevotes
		eqv = s.pvEquivocations
	case precommit:
		spc = s.precommits
		eqv = s.pcEquivocations
	default:
		return nil, fmt.Errorf("%w: %s", ErrUnsupportedSubround, stage)
	}

	spc.Range(func(_, value interface{}) bool {
		pc := value.(*SignedVote)
		var isDescendant bool

		isDescendant, err = s.blockState.IsDescendantOf(bfc, pc.Vote.Hash)
		if err != nil {
			return false
		}

		if !isDescendant {
			return true
		}

		just = append(just, *pc)
		return true
	})

	if err != nil {
		return nil, err
	}

	for _, votes := range eqv {
		for _, vote := range votes {
			just = append(just, *vote)
		}
	}

	return just, nil
}

// derivePrimary returns the primary for the current round
func (s *Service) derivePrimary() Voter {
	return s.state.voters[s.state.round%uint64(len(s.state.voters))]
}

// getBestFinalCandidate calculates the set of blocks that are less than or equal to the pre-voted block in height,
// with >2/3 pre-commit votes, then returns the block with the highest number from this set.
func (s *Service) getBestFinalCandidate() (*Vote, error) {
	prevoted, err := s.getPreVotedBlock()
	if err != nil {
		return nil, err
	}

	// get all blocks with >2/3 pre-commits
	blocks, err := s.getPossibleSelectedBlocks(precommit, s.state.threshold())
	if err != nil {
		return nil, err
	}

	// if there are no blocks with >2/3 pre-commits, just return the pre-voted block
	// TODO: is this correct? the spec implies that it should return nil, but discussions have suggested
	// that we return the prevoted block. (#1815)
	if len(blocks) == 0 {
		return &prevoted, nil
	}

	// if there are multiple blocks, get the one with the highest number
	// that is also an ancestor of the prevoted block (or is the prevoted block)
	bfc := &Vote{
		Hash:   s.blockState.GenesisHash(),
		Number: 0,
	}

	for h, n := range blocks {
		// check if the current block is an ancestor of prevoted block
		isDescendant, err := s.blockState.IsDescendantOf(h, prevoted.Hash)
		if err != nil {
			return nil, err
		}

		if !isDescendant {
			// find common ancestor, implicitly has >2/3 votes
			pred, err := s.blockState.HighestCommonAncestor(h, prevoted.Hash)
			if err != nil {
				return nil, err
			}

			v, err := NewVoteFromHash(pred, s.blockState)
			if err != nil {
				return nil, err
			}

			n = v.Number
			h = pred
		}

		// choose block with highest number
		if n > bfc.Number {
			bfc = &Vote{
				Hash:   h,
				Number: n,
			}
		}
	}

	return bfc, nil
}

// getPreVotedBlock returns the current pre-voted block B. also known as GRANDPA-GHOST.
// the pre-voted block is the block with the highest block number in the set of all the blocks with
// total votes >2/3 the total number of voters, where the total votes is determined by getTotalVotesForBlock.
func (s *Service) getPreVotedBlock() (Vote, error) {
	blocks, err := s.getPossibleSelectedBlocks(prevote, s.state.threshold())
	if err != nil {
		return Vote{}, err
	}

	// if there are no blocks with >=2/3 voters, then just pick the highest voted block
	if len(blocks) == 0 {
		return s.getGrandpaGHOST()
	}

	// if there is one block, return it
	if len(blocks) == 1 {
		for h, n := range blocks {
			return Vote{
				Hash:   h,
				Number: n,
			}, nil
		}
	}

	// if there are multiple, find the one with the highest number and return it
	highest := Vote{
		Hash:   s.head.Hash(),
		Number: uint32(s.head.Number),
	}

	for h, n := range blocks {
		if n > highest.Number {
			highest = Vote{
				Hash:   h,
				Number: n,
			}
		}
	}

	return highest, nil
}

// getGrandpaGHOST returns the block with the most votes. if there are multiple blocks with the same number
// of votes, it picks the one with the highest number.
func (s *Service) getGrandpaGHOST() (Vote, error) {
	threshold := s.state.threshold()

	var (
		blocks map[common.Hash]uint32
		err    error
	)

	for {
		blocks, err = s.getPossibleSelectedBlocks(prevote, threshold)
		if err != nil {
			return Vote{}, err
		}

		if len(blocks) > 0 || threshold == 0 {
			break
		}

		threshold--
	}

	if len(blocks) == 0 {
		return Vote{}, ErrNoGHOST
	}

	// if there are multiple, find the one with the highest number and return it
	highest := Vote{
		Hash:   s.head.Hash(),
		Number: uint32(s.head.Number),
	}

	for h, n := range blocks {
		if n > highest.Number {
			highest = Vote{
				Hash:   h,
				Number: n,
			}
		}
	}

	return highest, nil
}

// getPossibleSelectedBlocks returns blocks with total votes >threshold in a map of block hash -> block number.
// if there are no blocks that have >threshold direct votes,
// this function will find ancestors of those blocks that do have >threshold votes.
// note that by voting for a block, all of its ancestor blocks
// are automatically voted for.
// thus, if there are no blocks with >threshold total votes,
// but the sum of votes for blocks A and B is >threshold, then this function returns
// the first common ancestor of A and B.
// in general, this function will return the highest block on each chain with >threshold votes.
func (s *Service) getPossibleSelectedBlocks(stage Subround, threshold uint64) (map[common.Hash]uint32, error) {
	// get blocks that were directly voted for
	votes := s.getDirectVotes(stage)
	blocks := make(map[common.Hash]uint32)

	// check if any of them have >threshold votes
	for v := range votes {
		total, err := s.getTotalVotesForBlock(v.Hash, stage)
		if err != nil {
			return nil, err
		}

		if total > threshold {
			blocks[v.Hash] = v.Number
		}
	}

	// since we want to select the block with the highest number that has >threshold votes,
	// we can return here since their ancestors won't have a higher number.
	if len(blocks) != 0 {
		return blocks, nil
	}

	// no block has >threshold direct votes, check for votes for ancestors recursively
	var err error
	va := s.getVotes(stage)

	for v := range votes {
		blocks, err = s.getPossibleSelectedAncestors(va, v.Hash, blocks, stage, threshold)
		if err != nil {
			return nil, err
		}
	}

	return blocks, nil
}

// getPossibleSelectedAncestors recursively searches for ancestors with >2/3 votes
// it returns a map of block hash -> number, such that the blocks in the map have >2/3 votes
func (s *Service) getPossibleSelectedAncestors(votes []Vote, curr common.Hash,
	selected map[common.Hash]uint32, stage Subround,
	threshold uint64) (map[common.Hash]uint32, error) {
	for _, v := range votes {
		if v.Hash == curr {
			continue
		}

		// find common ancestor, check if votes for it is >threshold or not
		pred, err := s.blockState.HighestCommonAncestor(v.Hash, curr)
		if errors.Is(err, blocktree.ErrNodeNotFound) {
			continue
		} else if err != nil {
			return nil, err
		}

		if pred == curr {
			return selected, nil
		}

		total, err := s.getTotalVotesForBlock(pred, stage)
		if err != nil {
			return nil, err
		}

		if total > threshold {
			var h *types.Header
			h, err = s.blockState.GetHeader(pred)
			if err != nil {
				return nil, err
			}

			selected[pred] = uint32(h.Number)
		} else {
			selected, err = s.getPossibleSelectedAncestors(votes, pred, selected, stage, threshold)
			if err != nil {
				return nil, err
			}
		}
	}

	return selected, nil
}

// getTotalVotesForBlock returns the total number of observed votes for a block B in a subround, which is equal
// to the direct votes for B and B's descendants plus the total number of equivocating voters
func (s *Service) getTotalVotesForBlock(hash common.Hash, stage Subround) (uint64, error) {
	// observed votes for block
	dv, err := s.getVotesForBlock(hash, stage)
	if err != nil {
		return 0, err
	}

	// equivocatory votes
	var ev int
	if stage == prevote {
		ev = len(s.pvEquivocations)
	} else {
		ev = len(s.pcEquivocations)
	}

	return dv + uint64(ev), nil
}

// getVotesForBlock returns the number of observed votes for a block B.
// The set of all observed votes by v in the sub-round stage of round r for block B is
// equal to all of the observed direct votes cast for block B and all of the B's descendants
func (s *Service) getVotesForBlock(hash common.Hash, stage Subround) (uint64, error) {
	votes := s.getDirectVotes(stage)

	// B will be counted as in it's own subchain, so don't need to start with B's vote count
	votesForBlock := uint64(0)

	for v, c := range votes {
		// check if the current block is a descendant of B
		isDescendant, err := s.blockState.IsDescendantOf(hash, v.Hash)
		if errors.Is(err, blocktree.ErrStartNodeNotFound) || errors.Is(err, blocktree.ErrEndNodeNotFound) {
			continue
		} else if err != nil {
			return 0, err
		}

		if !isDescendant {
			continue
		}

		votesForBlock += c
	}

	return votesForBlock, nil
}

// getDirectVotes returns a map of Votes to direct vote counts
func (s *Service) getDirectVotes(stage Subround) map[Vote]uint64 {
	votes := make(map[Vote]uint64)

	var src *sync.Map
	if stage == prevote {
		src = s.prevotes
	} else {
		src = s.precommits
	}

	src.Range(func(_, value interface{}) bool {
		sv := value.(*SignedVote)
		votes[sv.Vote]++
		return true
	})

	return votes
}

// getVotes returns all the current votes as an array
func (s *Service) getVotes(stage Subround) []Vote {
	votes := s.getDirectVotes(stage)
	va := make([]Vote, len(votes))
	i := 0

	for v := range votes {
		va[i] = v
		i++
	}

	return va
}

// findParentWithNumber returns a Vote for an ancestor with number n given an existing Vote
func (s *Service) findParentWithNumber(v *Vote, n uint32) (*Vote, error) {
	if v.Number <= n {
		return v, nil
	}

	b, err := s.blockState.GetHeader(v.Hash)
	if err != nil {
		return nil, err
	}

	// # of iterations
	l := int(v.Number - n)

	for i := 0; i < l; i++ {
		p, err := s.blockState.GetHeader(b.ParentHash)
		if err != nil {
			return nil, err
		}

		b = p
	}

	return NewVoteFromHeader(b), nil
}

// GetSetID returns the current setID
func (s *Service) GetSetID() uint64 {
	return s.state.setID
}

// GetRound return the current round number
func (s *Service) GetRound() uint64 {
	// Tim: I don't think we need to lock in this case.  Reading an int will
	// not produce a concurrent read/write panic
	s.roundLock.Lock()
	defer s.roundLock.Unlock()
	return s.state.round
}

// GetVoters returns the list of current grandpa.Voters
func (s *Service) GetVoters() Voters {
	return s.state.voters
}

// PreVotes returns the current prevotes to the current round
func (s *Service) PreVotes() []ed25519.PublicKeyBytes {
	s.mapLock.Lock()
	defer s.mapLock.Unlock()

	votes := make([]ed25519.PublicKeyBytes, 0, s.lenVotes(prevote)+len(s.pvEquivocations))

	s.prevotes.Range(func(k interface{}, _ interface{}) bool {
		b := k.(ed25519.PublicKeyBytes)
		votes = append(votes, b)
		return true
	})

	for v := range s.pvEquivocations {
		votes = append(votes, v)
	}

	return votes
}

// PreCommits returns the current precommits to the current round
func (s *Service) PreCommits() []ed25519.PublicKeyBytes {
	s.mapLock.Lock()
	defer s.mapLock.Unlock()

	votes := make([]ed25519.PublicKeyBytes, 0, s.lenVotes(precommit)+len(s.pcEquivocations))

	s.precommits.Range(func(k interface{}, _ interface{}) bool {
		b := k.(ed25519.PublicKeyBytes)
		votes = append(votes, b)
		return true
	})

	for v := range s.pvEquivocations {
		votes = append(votes, v)
	}

	return votes
}

func (s *Service) lenVotes(stage Subround) int {
	var count int

	switch stage {
	case prevote, primaryProposal:
		s.prevotes.Range(func(_, _ interface{}) bool {
			count++
			return true
		})
	case precommit:
		s.precommits.Range(func(_, _ interface{}) bool {
			count++
			return true
		})
	}

	return count
}

func (s *Service) handleCommitMessage(msg *CommitMessage) error {
	logger.Debugf("received commit message, msg: %+v", msg)

	err := verifyBlockHashAgainstBlockNumber(s.blockState, msg.Vote.Hash, uint(msg.Vote.Number))
	if err != nil {
		if errors.Is(err, chaindb.ErrKeyNotFound) {
			s.tracker.addCommit(msg)
			logger.Infof("we might not have synced to the given block %s yet: %s", msg.Vote.Hash, err)
			return nil
		}
		return err
	}

	containsPrecommitsSignedBy := make([]string, len(msg.AuthData))
	for i, authData := range msg.AuthData {
		containsPrecommitsSignedBy[i] = authData.AuthorityID.String()
	}

	s.telemetry.SendMessage(
		telemetry.NewAfgReceivedCommit(
			msg.Vote.Hash,
			fmt.Sprint(msg.Vote.Number),
			containsPrecommitsSignedBy,
		),
	)

	if has, _ := s.blockState.HasFinalisedBlock(msg.Round, s.state.setID); has {
		return nil
	}

	// check justification here
	err = verifyCommitMessageJustification(msg, s.state.setID,
		s.state.threshold(), s.authorities(), s.blockState)
	if err != nil {
		if errors.Is(err, blocktree.ErrStartNodeNotFound) {
			// we haven't synced the committed block yet, add this to the tracker for later processing
			s.tracker.addCommit(msg)
		}
		return err
	}

	s.receivedCommit <- msg

	err = s.blockState.SetFinalisedHash(msg.Vote.Hash, msg.Round, s.state.setID)
	if err != nil {
		return fmt.Errorf("setting finalised hash %s: %w", msg.Vote.Hash.Short(), err)
	}

	pcs, err := compactToJustification(msg.Precommits, msg.AuthData)
	if err != nil {
		return fmt.Errorf("compacting justification: %w", err)
	}

	err = s.grandpaState.SetPrecommits(msg.Round, msg.SetID, pcs)
	if err != nil {
		return fmt.Errorf("setting precommits: %w", err)
	}

	// TODO: re-add catch-up logic (#1531)
	return nil
}

func verifyCommitMessageJustification(fm *CommitMessage, setID uint64, threshold uint64,
	authorities []*types.Authority, blockState BlockState) error {
	if len(fm.Precommits) != len(fm.AuthData) {
		return ErrPrecommitSignatureMismatch
	}

	if fm.SetID != setID {
		return fmt.Errorf("%w: grandpa state set id %d, set id in the commit message %d",
			ErrSetIDMismatch, setID, fm.SetID)
	}

	highestFinalizedHeader, err := blockState.GetHighestFinalisedHeader()
	if err != nil {
		return fmt.Errorf("getting highest finalised header: %w", err)
	}

	isDescendant, err := blockState.IsDescendantOf(highestFinalizedHeader.Hash(), fm.Vote.Hash)
	if err != nil {
		return fmt.Errorf("cannot verify ancestry of highest finalised block: %w", err)
	}

	if !isDescendant {
		return errVoteBlockMismatch
	}

	eqvVoters := getEquivocatoryVoters(fm.AuthData)
	var count int
	for i, pc := range fm.Precommits {
		just := &SignedVote{
			Vote:        pc,
			Signature:   fm.AuthData[i].Signature,
			AuthorityID: fm.AuthData[i].AuthorityID,
		}

		err := verifyJustification(just, fm.Round, setID, precommit, authorities)
		if err != nil {
			logger.Errorf("failed to verify justification for vote from authority id %s, for block hash %s: %s",
				just.AuthorityID.String(), just.Vote.Hash, err)
			continue
		}

		isDescendant, err := blockState.IsDescendantOf(fm.Vote.Hash, just.Vote.Hash)
		if err != nil {
			logger.Warnf("could not check for descendant: %s", err)
			continue
		}

		precommitedHeader, err := blockState.GetHeader(pc.Hash)
		if err != nil {
			return fmt.Errorf("getting header of %s: %w", pc.Hash.Short(), err)
		}

		if precommitedHeader.Number != uint(pc.Number) {
			return fmt.Errorf("%w: expected number %d from header but got number %d",
				ErrBlockHashMismatch, precommitedHeader.Number, pc.Number)
		}

		if _, ok := eqvVoters[fm.AuthData[i].AuthorityID]; ok {
			continue
		}

		if isDescendant {
			count++
		}
	}

	// confirm total # signatures >= grandpa threshold
	if uint64(count)+uint64(len(eqvVoters)) < threshold {
		logger.Debugf(
			"minimum votes not met for finalisation message. Need %d votes and received %d votes.",
			threshold, count)
		return ErrMinVotesNotMet
	}

	logger.Debugf("validated commit message: %v", fm)
	return nil
}

func verifyJustification(just *SignedVote, round, setID uint64,
	stage Subround, authorities []*types.Authority) error {
	// verify signature
	msg, err := scale.Marshal(FullVote{
		Stage: stage,
		Vote:  just.Vote,
		Round: round,
		SetID: setID,
	})
	if err != nil {
		return err
	}

	pk, err := ed25519.NewPublicKey(just.AuthorityID[:])
	if err != nil {
		return err
	}

	ok, err := pk.Verify(msg, just.Signature[:])
	if err != nil {
		return err
	}

	if !ok {
		return ErrInvalidSignature
	}

	// verify authority in justification set
	authFound := false

	for _, auth := range authorities {
		justKey, err := just.AuthorityID.Encode()
		if err != nil {
			return err
		}
		if reflect.DeepEqual(auth.Key.Encode(), justKey) {
			authFound = true
			break
		}
	}
	if !authFound {
		return fmt.Errorf("%w", ErrVoterNotFound)
	}
	return nil
}<|MERGE_RESOLUTION|>--- conflicted
+++ resolved
@@ -76,15 +76,10 @@
 	bestFinalCandidate map[uint64]*Vote // map of round number -> best final candidate
 
 	// channels for communication with other services
-<<<<<<< HEAD
 	in               chan *networkVoteMessage // only used to receive *VoteMessage
 	finalisedCh      chan *types.FinalisationInfo
-	neighbourMessage *NeighbourMessage // cached neighbour message
+	neighbourMessage *NeighbourPacketV1 // cached neighbour message
 	receivedCommit   chan *CommitMessage
-=======
-	in          chan *networkVoteMessage // only used to receive *VoteMessage
-	finalisedCh chan *types.FinalisationInfo
->>>>>>> 6552e656
 
 	telemetry telemetry.Client
 }
