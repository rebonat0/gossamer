--- conflicted
+++ resolved
@@ -235,133 +235,6 @@
 	return blockState.IsDescendantOf(highestHeader.Hash(), hash)
 }
 
-<<<<<<< HEAD
-=======
-func (h *MessageHandler) verifyPreVoteJustification(msg *CatchUpResponse) (common.Hash, error) {
-	voters := make(map[ed25519.PublicKeyBytes]map[common.Hash]int, len(msg.PreVoteJustification))
-	eqVotesByHash := make(map[common.Hash]map[ed25519.PublicKeyBytes]struct{})
-
-	for _, pvj := range msg.PreVoteJustification {
-		err := verifyBlockHashAgainstBlockNumber(h.blockState, pvj.Vote.Hash, uint(pvj.Vote.Number))
-		if err != nil {
-			if errors.Is(err, chaindb.ErrKeyNotFound) {
-				h.grandpa.tracker.addCatchUpResponse(msg)
-				logger.Infof("we might not have synced to the given block %s yet: %s", pvj.Vote.Hash, err)
-				continue
-			}
-			return common.Hash{}, err
-		}
-	}
-	// identify equivocatory votes by hash
-	for _, justification := range msg.PreVoteJustification {
-		hashsToCount, ok := voters[justification.AuthorityID]
-		if !ok {
-			hashsToCount = make(map[common.Hash]int)
-		}
-
-		hashsToCount[justification.Vote.Hash]++
-		voters[justification.AuthorityID] = hashsToCount
-
-		if hashsToCount[justification.Vote.Hash] > 1 {
-			pubKeysOnHash, ok := eqVotesByHash[justification.Vote.Hash]
-			if !ok {
-				pubKeysOnHash = make(map[ed25519.PublicKeyBytes]struct{})
-			}
-
-			pubKeysOnHash[justification.AuthorityID] = struct{}{}
-			eqVotesByHash[justification.Vote.Hash] = pubKeysOnHash
-		}
-	}
-
-	// verify pre-vote justification, returning the pre-voted block if there is one
-	votes := make(map[common.Hash]uint64)
-	for idx := range msg.PreVoteJustification {
-		just := &msg.PreVoteJustification[idx]
-
-		// if the current voter is on equivocatory map then ignore the vote
-		if _, ok := eqVotesByHash[just.Vote.Hash][just.AuthorityID]; ok {
-			continue
-		}
-
-		err := verifyJustification(just, msg.Round, msg.SetID, prevote, h.grandpa.authorityKeySet())
-		if err != nil {
-			continue
-		}
-
-		votes[just.Vote.Hash]++
-	}
-
-	var prevote common.Hash
-	for hash, count := range votes {
-		equivocatoryVotes := eqVotesByHash[hash]
-		if count+uint64(len(equivocatoryVotes)) >= h.grandpa.state.threshold() {
-			prevote = hash
-			break
-		}
-	}
-
-	if prevote.IsEmpty() {
-		return prevote, ErrMinVotesNotMet
-	}
-
-	return prevote, nil
-}
-
-func (h *MessageHandler) verifyPreCommitJustification(msg *CatchUpResponse) error {
-	auths := make([]AuthData, len(msg.PreCommitJustification))
-	for i, pcj := range msg.PreCommitJustification {
-		auths[i] = AuthData{AuthorityID: pcj.AuthorityID}
-	}
-
-	isDescendant, err := isDescendantOfHighestFinalisedBlock(h.blockState, msg.Hash)
-	if err != nil {
-		return err
-	}
-	if !isDescendant {
-		return errVoteBlockMismatch
-	}
-
-	eqvVoters := getEquivocatoryVoters(auths)
-
-	// verify pre-commit justification
-	var count uint64
-	for idx := range msg.PreCommitJustification {
-		just := &msg.PreCommitJustification[idx]
-
-		err = verifyBlockHashAgainstBlockNumber(h.blockState, just.Vote.Hash, uint(just.Vote.Number))
-		if err != nil {
-			if errors.Is(err, chaindb.ErrKeyNotFound) {
-				h.grandpa.tracker.addCatchUpResponse(msg)
-				logger.Infof("we might not have synced to the given block %s yet: %s", just.Vote.Hash, err)
-				continue
-			}
-			return err
-		}
-
-		err := verifyJustification(just, msg.Round, msg.SetID, precommit, h.grandpa.authorityKeySet())
-		if err != nil {
-			logger.Errorf("could not verify precommit justification for block %s from authority %s: %s",
-				just.Vote.Hash.String(), just.AuthorityID.String(), err)
-			continue
-		}
-
-		if _, ok := eqvVoters[just.AuthorityID]; ok {
-			continue
-		}
-
-		if just.Vote.Hash == msg.Hash && just.Vote.Number == msg.Number {
-			count++
-		}
-	}
-
-	if count+uint64(len(eqvVoters)) < h.grandpa.state.threshold() {
-		return ErrMinVotesNotMet
-	}
-
-	return nil
-}
-
->>>>>>> 4442eee9
 // VerifyBlockJustification verifies the finality justification for a block, returns scale encoded justification with
 //
 //	any extra bytes removed.
