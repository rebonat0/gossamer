--- conflicted
+++ resolved
@@ -457,12 +457,7 @@
 	threshold := (2 * len(auths) / 3)
 
 	if len(fj.Commit.Precommits) < threshold {
-<<<<<<< HEAD
-		// here
-		return nil, ErrMinVotesNotMet
-=======
 		return ErrMinVotesNotMet
->>>>>>> 64425445
 	}
 
 	authPubKeys := make([]AuthData, len(fj.Commit.Precommits))
@@ -526,12 +521,8 @@
 	}
 
 	if count+len(equivocatoryVoters) < threshold {
-<<<<<<< HEAD
 		// here
-		return nil, ErrMinVotesNotMet
-=======
 		return ErrMinVotesNotMet
->>>>>>> 64425445
 	}
 
 	err = verifyBlockHashAgainstBlockNumber(s.blockState, fj.Commit.Hash, uint(fj.Commit.Number))
