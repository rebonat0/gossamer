// Copyright 2021 ChainSafe Systems (ON)
// SPDX-License-Identifier: LGPL-3.0-only

package wasmer

import (
	"bytes"
	"fmt"

	"github.com/ChainSafe/gossamer/dot/types"
	"github.com/ChainSafe/gossamer/lib/crypto/ed25519"
<<<<<<< HEAD
	"github.com/ChainSafe/gossamer/lib/parachain"
	parachaintypes "github.com/ChainSafe/gossamer/lib/parachain-interaction/types"
=======
	parachaintypes "github.com/ChainSafe/gossamer/lib/parachain/types"
>>>>>>> f2cc211d
	"github.com/ChainSafe/gossamer/lib/runtime"
	"github.com/ChainSafe/gossamer/lib/transaction"
	"github.com/ChainSafe/gossamer/pkg/scale"
)

// ValidateTransaction runs the extrinsic through the runtime function
// TaggedTransactionQueue_validate_transaction and returns *transaction.Validity. The error can
// be a VDT of either transaction.InvalidTransaction or transaction.UnknownTransaction, or can represent
// a normal error i.e. unmarshalling error
func (in *Instance) ValidateTransaction(e types.Extrinsic) (
	*transaction.Validity, error) {
	ret, err := in.Exec(runtime.TaggedTransactionQueueValidateTransaction, e)
	if err != nil {
		return nil, err
	}

	return runtime.UnmarshalTransactionValidity(ret)
}

// Version returns the instance version.
// This is cheap to call since the instance version is cached.
// Note the instance version is set at creation and on code update.
func (in *Instance) Version() (runtime.Version, error) {
	if in.ctx.Version != nil {
		return *in.ctx.Version, nil
	}

	err := in.version()
	if err != nil {
		return runtime.Version{}, err
	}

	return *in.ctx.Version, nil
}

// version calls runtime function Core_Version and returns the
// decoded version structure.
func (in *Instance) version() error {
	res, err := in.Exec(runtime.CoreVersion, []byte{})
	if err != nil {
		return err
	}

	version, err := runtime.DecodeVersion(res)
	if err != nil {
		return fmt.Errorf("decoding version: %w", err)
	}

	in.ctx.Version = &version

	return nil
}

// Metadata calls runtime function Metadata_metadata
func (in *Instance) Metadata() ([]byte, error) {
	return in.Exec(runtime.Metadata, []byte{})
}

// BabeConfiguration gets the configuration data for BABE from the runtime
func (in *Instance) BabeConfiguration() (*types.BabeConfiguration, error) {
	data, err := in.Exec(runtime.BabeAPIConfiguration, []byte{})
	if err != nil {
		return nil, err
	}

	bc := new(types.BabeConfiguration)
	err = scale.Unmarshal(data, bc)
	if err != nil {
		return nil, err
	}

	return bc, nil
}

// GrandpaAuthorities returns the genesis authorities from the runtime
func (in *Instance) GrandpaAuthorities() ([]types.Authority, error) {
	ret, err := in.Exec(runtime.GrandpaAuthorities, []byte{})
	if err != nil {
		return nil, err
	}

	var gar []types.GrandpaAuthoritiesRaw
	err = scale.Unmarshal(ret, &gar)
	if err != nil {
		return nil, err
	}

	return types.GrandpaAuthoritiesRawToAuthorities(gar)
}

// BabeGenerateKeyOwnershipProof returns the babe key ownership proof from the runtime.
func (in *Instance) BabeGenerateKeyOwnershipProof(slot uint64, authorityID [32]byte) (
	types.OpaqueKeyOwnershipProof, error) {

	// scale encoded slot uint64 + scale encoded array of 32 bytes
	const maxBufferLength = 8 + 33
	buffer := bytes.NewBuffer(make([]byte, 0, maxBufferLength))
	encoder := scale.NewEncoder(buffer)
	err := encoder.Encode(slot)
	if err != nil {
		return nil, fmt.Errorf("encoding slot: %w", err)
	}
	err = encoder.Encode(authorityID)
	if err != nil {
		return nil, fmt.Errorf("encoding authority id: %w", err)
	}

	encodedKeyOwnershipProof, err := in.Exec(runtime.BabeAPIGenerateKeyOwnershipProof, buffer.Bytes())
	if err != nil {
		return nil, fmt.Errorf("executing %s: %w", runtime.BabeAPIGenerateKeyOwnershipProof, err)
	}

	var keyOwnershipProof *types.OpaqueKeyOwnershipProof
	err = scale.Unmarshal(encodedKeyOwnershipProof, &keyOwnershipProof)
	if err != nil {
		return nil, fmt.Errorf("scale decoding key ownership proof: %w", err)
	}

	if keyOwnershipProof == nil {
		return nil, nil
	}

	return *keyOwnershipProof, nil
}

// BabeSubmitReportEquivocationUnsignedExtrinsic reports equivocation report to the runtime.
func (in *Instance) BabeSubmitReportEquivocationUnsignedExtrinsic(
	equivocationProof types.BabeEquivocationProof, keyOwnershipProof types.OpaqueKeyOwnershipProof,
) error {
	buffer := bytes.NewBuffer(nil)
	encoder := scale.NewEncoder(buffer)
	err := encoder.Encode(equivocationProof)
	if err != nil {
		return fmt.Errorf("encoding equivocation proof: %w", err)
	}
	err = encoder.Encode(keyOwnershipProof)
	if err != nil {
		return fmt.Errorf("encoding key ownership proof: %w", err)
	}
	_, err = in.Exec(runtime.BabeAPISubmitReportEquivocationUnsignedExtrinsic, buffer.Bytes())
	return err
}

// InitializeBlock calls runtime API function Core_initialise_block
func (in *Instance) InitializeBlock(header *types.Header) error {
	encodedHeader, err := scale.Marshal(*header)
	if err != nil {
		return fmt.Errorf("cannot encode header: %w", err)
	}

	_, err = in.Exec(runtime.CoreInitializeBlock, encodedHeader)
	return err
}

// InherentExtrinsics calls runtime API function BlockBuilder_inherent_extrinsics
func (in *Instance) InherentExtrinsics(data []byte) ([]byte, error) {
	return in.Exec(runtime.BlockBuilderInherentExtrinsics, data)
}

// ApplyExtrinsic calls runtime API function BlockBuilder_apply_extrinsic
func (in *Instance) ApplyExtrinsic(data types.Extrinsic) ([]byte, error) {
	return in.Exec(runtime.BlockBuilderApplyExtrinsic, data)
}

// FinalizeBlock calls runtime API function BlockBuilder_finalize_block
func (in *Instance) FinalizeBlock() (*types.Header, error) {
	data, err := in.Exec(runtime.BlockBuilderFinalizeBlock, []byte{})
	if err != nil {
		return nil, err
	}

	bh := types.NewEmptyHeader()
	err = scale.Unmarshal(data, bh)
	if err != nil {
		return nil, err
	}

	return bh, nil
}

// ExecuteBlock calls runtime function Core_execute_block
func (in *Instance) ExecuteBlock(block *types.Block) ([]byte, error) {
	// copy block since we're going to modify it
	b, err := block.DeepCopy()
	if err != nil {
		return nil, err
	}

	b.Header.Digest = types.NewDigest()

	// remove seal digest only
	for _, d := range block.Header.Digest.Types {
		digestValue, err := d.Value()
		if err != nil {
			return nil, fmt.Errorf("getting digest type value: %w", err)
		}
		switch digestValue.(type) {
		case types.SealDigest:
			continue
		default:
			err = b.Header.Digest.Add(digestValue)
			if err != nil {
				return nil, err
			}
		}
	}

	bdEnc, err := b.Encode()
	if err != nil {
		return nil, err
	}

	return in.Exec(runtime.CoreExecuteBlock, bdEnc)
}

// DecodeSessionKeys decodes the given public session keys. Returns a list of raw public keys including their key type.
func (in *Instance) DecodeSessionKeys(enc []byte) ([]byte, error) {
	return in.Exec(runtime.DecodeSessionKeys, enc)
}

// PaymentQueryInfo returns information of a given extrinsic
func (in *Instance) PaymentQueryInfo(ext []byte) (*types.RuntimeDispatchInfo, error) {
	encLen, err := scale.Marshal(uint32(len(ext)))
	if err != nil {
		return nil, err
	}

	resBytes, err := in.Exec(runtime.TransactionPaymentAPIQueryInfo, append(ext, encLen...))
	if err != nil {
		return nil, err
	}

	dispatchInfo := new(types.RuntimeDispatchInfo)
	if err = scale.Unmarshal(resBytes, dispatchInfo); err != nil {
		return nil, err
	}

	return dispatchInfo, nil
}

// QueryCallInfo returns information of a given extrinsic
func (in *Instance) QueryCallInfo(ext []byte) (*types.RuntimeDispatchInfo, error) {
	encLen, err := scale.Marshal(uint32(len(ext)))
	if err != nil {
		return nil, err
	}

	resBytes, err := in.Exec(runtime.TransactionPaymentCallAPIQueryCallInfo, append(ext, encLen...))
	if err != nil {
		return nil, err
	}

	dispatchInfo := new(types.RuntimeDispatchInfo)
	if err = scale.Unmarshal(resBytes, dispatchInfo); err != nil {
		return nil, err
	}

	return dispatchInfo, nil
}

// QueryCallFeeDetails returns call fee details for given call
func (in *Instance) QueryCallFeeDetails(ext []byte) (*types.FeeDetails, error) {
	encLen, err := scale.Marshal(uint32(len(ext)))
	if err != nil {
		return nil, err
	}

	resBytes, err := in.Exec(runtime.TransactionPaymentCallAPIQueryCallFeeDetails, append(ext, encLen...))
	if err != nil {
		return nil, err
	}

	dispatchInfo := new(types.FeeDetails)
	if err = scale.Unmarshal(resBytes, dispatchInfo); err != nil {
		return nil, err
	}

	return dispatchInfo, nil
}

// CheckInherents checks inherents in the block verification process.
// TODO: use this in block verification process (#1873)
func (in *Instance) CheckInherents() {}

// GrandpaGenerateKeyOwnershipProof returns grandpa key ownership proof from the runtime.
func (in *Instance) GrandpaGenerateKeyOwnershipProof(authSetID uint64, authorityID ed25519.PublicKeyBytes) (
	types.GrandpaOpaqueKeyOwnershipProof, error) {
	const bufferSize = 8 + 32 // authSetID uint64 + ed25519.PublicKeyBytes
	buffer := bytes.NewBuffer(make([]byte, 0, bufferSize))
	encoder := scale.NewEncoder(buffer)
	err := encoder.Encode(authSetID)
	if err != nil {
		return nil, fmt.Errorf("encoding auth set id: %w", err)
	}
	err = encoder.Encode(authorityID)
	if err != nil {
		return nil, fmt.Errorf("encoding authority id: %w", err)
	}
	encodedOpaqueKeyOwnershipProof, err := in.Exec(runtime.GrandpaGenerateKeyOwnershipProof, buffer.Bytes())
	if err != nil {
		return nil, err
	}

	var keyOwnershipProof *types.GrandpaOpaqueKeyOwnershipProof
	err = scale.Unmarshal(encodedOpaqueKeyOwnershipProof, &keyOwnershipProof)
	if err != nil {
		return nil, fmt.Errorf("scale decoding: %w", err)
	}

	if keyOwnershipProof == nil {
		return nil, nil
	}

	return *keyOwnershipProof, nil
}

// GrandpaSubmitReportEquivocationUnsignedExtrinsic reports an equivocation report to the runtime.
func (in *Instance) GrandpaSubmitReportEquivocationUnsignedExtrinsic(
	equivocationProof types.GrandpaEquivocationProof, keyOwnershipProof types.GrandpaOpaqueKeyOwnershipProof,
) error {
	buffer := bytes.NewBuffer(nil)
	encoder := scale.NewEncoder(buffer)
	err := encoder.Encode(equivocationProof)
	if err != nil {
		return fmt.Errorf("encoding equivocation proof: %w", err)
	}
	err = encoder.Encode(keyOwnershipProof)
	if err != nil {
		return fmt.Errorf("encoding key ownership proof: %w", err)
	}
	_, err = in.Exec(runtime.GrandpaSubmitReportEquivocation, buffer.Bytes())
	if err != nil {
		return err
	}
	return nil
}

<<<<<<< HEAD
// ParachainHostPersistedValidationData returns persisted validation data for the given parachain id.
func (in *Instance) ParachainHostPersistedValidationData(
	parachaidID uint32,
	assumption parachaintypes.OccupiedCoreAssumption,
) (*parachaintypes.PersistedValidationData, error) {
	buffer := bytes.NewBuffer(nil)
	encoder := scale.NewEncoder(buffer)
	err := encoder.Encode(parachaidID)
	if err != nil {
		return nil, fmt.Errorf("encoding equivocation proof: %w", err)
	}
	err = encoder.Encode(assumption)
	if err != nil {
		return nil, fmt.Errorf("encoding key ownership proof: %w", err)
	}

	encodedPersistedValidationData, err := in.Exec(runtime.ParachainHostPersistedValidationData, buffer.Bytes())
	if err != nil {
		return nil, err
	}

	fmt.Println("persistedValidationData: ", encodedPersistedValidationData)
	persistedValidationData := parachaintypes.PersistedValidationData{}
	err = scale.Unmarshal(encodedPersistedValidationData, &persistedValidationData)
	if err != nil {
		return nil, fmt.Errorf("scale decoding: %w", err)
	}

	return &persistedValidationData, nil
}

// ParachainHostValidationCode returns validation code for the given parachain id.
func (in *Instance) ParachainHostValidationCode(parachaidID uint32, assumption parachaintypes.OccupiedCoreAssumption,
) (*parachaintypes.ValidationCode, error) {
	buffer := bytes.NewBuffer(nil)
	encoder := scale.NewEncoder(buffer)
	err := encoder.Encode(parachaidID)
	if err != nil {
		return nil, fmt.Errorf("encoding parachain id: %w", err)
	}
	err = encoder.Encode(assumption)
	if err != nil {
		return nil, fmt.Errorf("encoding occupied core assumption: %w", err)
	}

	encodedValidationCode, err := in.Exec(runtime.ParachainHostValidationCode, buffer.Bytes())
	if err != nil {
		return nil, err
	}

	validationCode := parachaintypes.ValidationCode{}
	err = scale.Unmarshal(encodedValidationCode, &validationCode)
	if err != nil {
		return nil, fmt.Errorf("scale decoding: %w", err)
	}

	fmt.Println("validationCode: ", validationCode)

	return &validationCode, nil
}

// ParachainHostValidators returns the validator set at the current state.
// The specified validators are responsible for backing parachains for the current state.
func (in *Instance) ParachainHostValidators() ([]parachain.ValidatorID, error) {
=======
// ParachainHostValidators returns the validator set at the current state.
// The specified validators are responsible for backing parachains for the current state.
func (in *Instance) ParachainHostValidators() ([]parachaintypes.ValidatorID, error) {
>>>>>>> f2cc211d
	encodedValidators, err := in.Exec(runtime.ParachainHostValidators, []byte{})
	if err != nil {
		return nil, fmt.Errorf("exec: %w", err)
	}

<<<<<<< HEAD
	var validatorIDs []parachain.ValidatorID
=======
	var validatorIDs []parachaintypes.ValidatorID
>>>>>>> f2cc211d
	err = scale.Unmarshal(encodedValidators, &validatorIDs)
	if err != nil {
		return nil, fmt.Errorf("unmarshalling: %w", err)
	}

	return validatorIDs, nil
}

// ParachainHostValidatorGroups returns the validator groups used during the current session.
// The validators in the groups are referred to by the validator set Id.
<<<<<<< HEAD
func (in *Instance) ParachainHostValidatorGroups() (*parachain.ValidatorGroups, error) {
=======
func (in *Instance) ParachainHostValidatorGroups() (*parachaintypes.ValidatorGroups, error) {
>>>>>>> f2cc211d
	encodedValidatorGroups, err := in.Exec(runtime.ParachainHostValidatorGroups, []byte{})
	if err != nil {
		return nil, fmt.Errorf("exec: %w", err)
	}

<<<<<<< HEAD
	var validatorGroups parachain.ValidatorGroups
=======
	var validatorGroups parachaintypes.ValidatorGroups
>>>>>>> f2cc211d
	err = scale.Unmarshal(encodedValidatorGroups, &validatorGroups)
	if err != nil {
		return nil, fmt.Errorf("unmarshalling: %w", err)
	}

	return &validatorGroups, nil
}

// ParachainHostAvailabilityCores returns the availability cores for the current state.
func (in *Instance) ParachainHostAvailabilityCores() (*scale.VaryingDataTypeSlice, error) {
	encodedAvailabilityCores, err := in.Exec(runtime.ParachainHostAvailabilityCores, []byte{})
	if err != nil {
		return nil, fmt.Errorf("exec: %w", err)
	}

<<<<<<< HEAD
	availabilityCores, err := parachain.NewAvailabilityCores()
=======
	availabilityCores, err := parachaintypes.NewAvailabilityCores()
>>>>>>> f2cc211d
	if err != nil {
		return nil, fmt.Errorf("new availability cores: %w", err)
	}
	err = scale.Unmarshal(encodedAvailabilityCores, &availabilityCores)
	if err != nil {
		return nil, fmt.Errorf("unmarshalling: %w", err)
	}

	return &availabilityCores, nil
}

// ParachainHostCheckValidationOutputs checks the validation outputs of a candidate.
// Returns true if the candidate is valid.
func (in *Instance) ParachainHostCheckValidationOutputs(
<<<<<<< HEAD
	parachainID parachain.ParaID,
	outputs parachain.CandidateCommitments,
=======
	parachainID parachaintypes.ParaID,
	outputs parachaintypes.CandidateCommitments,
>>>>>>> f2cc211d
) (bool, error) {
	buffer := bytes.NewBuffer(nil)
	encoder := scale.NewEncoder(buffer)
	err := encoder.Encode(parachainID)
	if err != nil {
		return false, fmt.Errorf("encode parachainID: %w", err)
	}
	err = encoder.Encode(outputs)
	if err != nil {
		return false, fmt.Errorf("encode outputs: %w", err)
	}

	encodedPersistedValidationData, err := in.Exec(runtime.ParachainHostCheckValidationOutputs, buffer.Bytes())
	if err != nil {
		return false, fmt.Errorf("exec: %w", err)
	}

	var isValid bool
	err = scale.Unmarshal(encodedPersistedValidationData, &isValid)
	if err != nil {
		return false, fmt.Errorf("unmarshalling: %w", err)
	}

	return isValid, nil
}

// ParachainHostSessionIndexForChild returns the session index that is expected at the child of a block.
<<<<<<< HEAD
func (in *Instance) ParachainHostSessionIndexForChild() (parachain.SessionIndex, error) {
=======
func (in *Instance) ParachainHostSessionIndexForChild() (parachaintypes.SessionIndex, error) {
>>>>>>> f2cc211d
	encodedSessionIndex, err := in.Exec(runtime.ParachainHostSessionIndexForChild, []byte{})
	if err != nil {
		return 0, fmt.Errorf("exec: %w", err)
	}

<<<<<<< HEAD
	var sessionIndex parachain.SessionIndex
=======
	var sessionIndex parachaintypes.SessionIndex
>>>>>>> f2cc211d
	err = scale.Unmarshal(encodedSessionIndex, &sessionIndex)
	if err != nil {
		return 0, fmt.Errorf("unmarshalling: %w", err)
	}

	return sessionIndex, nil
}

// ParachainHostCandidatePendingAvailability returns the receipt of a candidate pending availability
// for any parachain assigned to an occupied availability core.
func (in *Instance) ParachainHostCandidatePendingAvailability(
<<<<<<< HEAD
	parachainID parachain.ParaID,
) (*parachain.CommittedCandidateReceipt, error) {
=======
	parachainID parachaintypes.ParaID,
) (*parachaintypes.CommittedCandidateReceipt, error) {
>>>>>>> f2cc211d
	buffer := bytes.NewBuffer(nil)
	encoder := scale.NewEncoder(buffer)
	err := encoder.Encode(parachainID)
	if err != nil {
		return nil, fmt.Errorf("encode parachainID: %w", err)
	}

	encodedCandidateReceipt, err := in.Exec(runtime.ParachainHostCandidatePendingAvailability, buffer.Bytes())
	if err != nil {
		return nil, fmt.Errorf("exec: %w", err)
	}

<<<<<<< HEAD
	var candidateReceipt *parachain.CommittedCandidateReceipt
=======
	var candidateReceipt *parachaintypes.CommittedCandidateReceipt
>>>>>>> f2cc211d
	err = scale.Unmarshal(encodedCandidateReceipt, &candidateReceipt)
	if err != nil {
		return nil, fmt.Errorf("unmarshalling: %w", err)
	}

	return candidateReceipt, nil
}

// ParachainHostCandidateEvents returns an array of candidate events that occurred within the latest state.
func (in *Instance) ParachainHostCandidateEvents() (*scale.VaryingDataTypeSlice, error) {
	encodedCandidateEvents, err := in.Exec(runtime.ParachainHostCandidateEvents, []byte{})
	if err != nil {
		return nil, fmt.Errorf("exec: %w", err)
	}

<<<<<<< HEAD
	candidateEvents, err := parachain.NewCandidateEvents()
=======
	candidateEvents, err := parachaintypes.NewCandidateEvents()
>>>>>>> f2cc211d
	if err != nil {
		return nil, fmt.Errorf("create new candidate events: %w", err)
	}
	err = scale.Unmarshal(encodedCandidateEvents, &candidateEvents)
	if err != nil {
		return nil, fmt.Errorf("unmarshalling: %w", err)
	}

	return &candidateEvents, nil
}

// ParachainHostSessionInfo returns the session info of the given session, if available.
<<<<<<< HEAD
func (in *Instance) ParachainHostSessionInfo(sessionIndex parachain.SessionIndex) (*parachain.SessionInfo, error) {
=======
func (in *Instance) ParachainHostSessionInfo(sessionIndex parachaintypes.SessionIndex) (
	*parachaintypes.SessionInfo, error) {
>>>>>>> f2cc211d
	buffer := bytes.NewBuffer(nil)
	encoder := scale.NewEncoder(buffer)
	err := encoder.Encode(sessionIndex)
	if err != nil {
		return nil, fmt.Errorf("encode sessionIndex: %w", err)
	}

	encodedSessionInfo, err := in.Exec(runtime.ParachainHostSessionInfo, buffer.Bytes())
	if err != nil {
		return nil, fmt.Errorf("exec: %w", err)
	}

<<<<<<< HEAD
	var sessionInfo *parachain.SessionInfo
=======
	var sessionInfo *parachaintypes.SessionInfo
>>>>>>> f2cc211d
	err = scale.Unmarshal(encodedSessionInfo, &sessionInfo)
	if err != nil {
		return nil, fmt.Errorf("unmarshalling: %w", err)
	}

	return sessionInfo, nil
}

func (in *Instance) RandomSeed()          {}
func (in *Instance) OffchainWorker()      {}
func (in *Instance) GenerateSessionKeys() {}<|MERGE_RESOLUTION|>--- conflicted
+++ resolved
@@ -9,12 +9,7 @@
 
 	"github.com/ChainSafe/gossamer/dot/types"
 	"github.com/ChainSafe/gossamer/lib/crypto/ed25519"
-<<<<<<< HEAD
-	"github.com/ChainSafe/gossamer/lib/parachain"
-	parachaintypes "github.com/ChainSafe/gossamer/lib/parachain-interaction/types"
-=======
 	parachaintypes "github.com/ChainSafe/gossamer/lib/parachain/types"
->>>>>>> f2cc211d
 	"github.com/ChainSafe/gossamer/lib/runtime"
 	"github.com/ChainSafe/gossamer/lib/transaction"
 	"github.com/ChainSafe/gossamer/pkg/scale"
@@ -352,7 +347,6 @@
 	return nil
 }
 
-<<<<<<< HEAD
 // ParachainHostPersistedValidationData returns persisted validation data for the given parachain id.
 func (in *Instance) ParachainHostPersistedValidationData(
 	parachaidID uint32,
@@ -416,22 +410,13 @@
 
 // ParachainHostValidators returns the validator set at the current state.
 // The specified validators are responsible for backing parachains for the current state.
-func (in *Instance) ParachainHostValidators() ([]parachain.ValidatorID, error) {
-=======
-// ParachainHostValidators returns the validator set at the current state.
-// The specified validators are responsible for backing parachains for the current state.
 func (in *Instance) ParachainHostValidators() ([]parachaintypes.ValidatorID, error) {
->>>>>>> f2cc211d
 	encodedValidators, err := in.Exec(runtime.ParachainHostValidators, []byte{})
 	if err != nil {
 		return nil, fmt.Errorf("exec: %w", err)
 	}
 
-<<<<<<< HEAD
-	var validatorIDs []parachain.ValidatorID
-=======
 	var validatorIDs []parachaintypes.ValidatorID
->>>>>>> f2cc211d
 	err = scale.Unmarshal(encodedValidators, &validatorIDs)
 	if err != nil {
 		return nil, fmt.Errorf("unmarshalling: %w", err)
@@ -442,21 +427,13 @@
 
 // ParachainHostValidatorGroups returns the validator groups used during the current session.
 // The validators in the groups are referred to by the validator set Id.
-<<<<<<< HEAD
-func (in *Instance) ParachainHostValidatorGroups() (*parachain.ValidatorGroups, error) {
-=======
 func (in *Instance) ParachainHostValidatorGroups() (*parachaintypes.ValidatorGroups, error) {
->>>>>>> f2cc211d
 	encodedValidatorGroups, err := in.Exec(runtime.ParachainHostValidatorGroups, []byte{})
 	if err != nil {
 		return nil, fmt.Errorf("exec: %w", err)
 	}
 
-<<<<<<< HEAD
-	var validatorGroups parachain.ValidatorGroups
-=======
 	var validatorGroups parachaintypes.ValidatorGroups
->>>>>>> f2cc211d
 	err = scale.Unmarshal(encodedValidatorGroups, &validatorGroups)
 	if err != nil {
 		return nil, fmt.Errorf("unmarshalling: %w", err)
@@ -472,11 +449,7 @@
 		return nil, fmt.Errorf("exec: %w", err)
 	}
 
-<<<<<<< HEAD
-	availabilityCores, err := parachain.NewAvailabilityCores()
-=======
 	availabilityCores, err := parachaintypes.NewAvailabilityCores()
->>>>>>> f2cc211d
 	if err != nil {
 		return nil, fmt.Errorf("new availability cores: %w", err)
 	}
@@ -491,13 +464,8 @@
 // ParachainHostCheckValidationOutputs checks the validation outputs of a candidate.
 // Returns true if the candidate is valid.
 func (in *Instance) ParachainHostCheckValidationOutputs(
-<<<<<<< HEAD
-	parachainID parachain.ParaID,
-	outputs parachain.CandidateCommitments,
-=======
 	parachainID parachaintypes.ParaID,
 	outputs parachaintypes.CandidateCommitments,
->>>>>>> f2cc211d
 ) (bool, error) {
 	buffer := bytes.NewBuffer(nil)
 	encoder := scale.NewEncoder(buffer)
@@ -525,21 +493,13 @@
 }
 
 // ParachainHostSessionIndexForChild returns the session index that is expected at the child of a block.
-<<<<<<< HEAD
-func (in *Instance) ParachainHostSessionIndexForChild() (parachain.SessionIndex, error) {
-=======
 func (in *Instance) ParachainHostSessionIndexForChild() (parachaintypes.SessionIndex, error) {
->>>>>>> f2cc211d
 	encodedSessionIndex, err := in.Exec(runtime.ParachainHostSessionIndexForChild, []byte{})
 	if err != nil {
 		return 0, fmt.Errorf("exec: %w", err)
 	}
 
-<<<<<<< HEAD
-	var sessionIndex parachain.SessionIndex
-=======
 	var sessionIndex parachaintypes.SessionIndex
->>>>>>> f2cc211d
 	err = scale.Unmarshal(encodedSessionIndex, &sessionIndex)
 	if err != nil {
 		return 0, fmt.Errorf("unmarshalling: %w", err)
@@ -551,13 +511,8 @@
 // ParachainHostCandidatePendingAvailability returns the receipt of a candidate pending availability
 // for any parachain assigned to an occupied availability core.
 func (in *Instance) ParachainHostCandidatePendingAvailability(
-<<<<<<< HEAD
-	parachainID parachain.ParaID,
-) (*parachain.CommittedCandidateReceipt, error) {
-=======
 	parachainID parachaintypes.ParaID,
 ) (*parachaintypes.CommittedCandidateReceipt, error) {
->>>>>>> f2cc211d
 	buffer := bytes.NewBuffer(nil)
 	encoder := scale.NewEncoder(buffer)
 	err := encoder.Encode(parachainID)
@@ -570,11 +525,7 @@
 		return nil, fmt.Errorf("exec: %w", err)
 	}
 
-<<<<<<< HEAD
-	var candidateReceipt *parachain.CommittedCandidateReceipt
-=======
 	var candidateReceipt *parachaintypes.CommittedCandidateReceipt
->>>>>>> f2cc211d
 	err = scale.Unmarshal(encodedCandidateReceipt, &candidateReceipt)
 	if err != nil {
 		return nil, fmt.Errorf("unmarshalling: %w", err)
@@ -590,11 +541,7 @@
 		return nil, fmt.Errorf("exec: %w", err)
 	}
 
-<<<<<<< HEAD
-	candidateEvents, err := parachain.NewCandidateEvents()
-=======
 	candidateEvents, err := parachaintypes.NewCandidateEvents()
->>>>>>> f2cc211d
 	if err != nil {
 		return nil, fmt.Errorf("create new candidate events: %w", err)
 	}
@@ -607,12 +554,8 @@
 }
 
 // ParachainHostSessionInfo returns the session info of the given session, if available.
-<<<<<<< HEAD
-func (in *Instance) ParachainHostSessionInfo(sessionIndex parachain.SessionIndex) (*parachain.SessionInfo, error) {
-=======
 func (in *Instance) ParachainHostSessionInfo(sessionIndex parachaintypes.SessionIndex) (
 	*parachaintypes.SessionInfo, error) {
->>>>>>> f2cc211d
 	buffer := bytes.NewBuffer(nil)
 	encoder := scale.NewEncoder(buffer)
 	err := encoder.Encode(sessionIndex)
@@ -625,11 +568,7 @@
 		return nil, fmt.Errorf("exec: %w", err)
 	}
 
-<<<<<<< HEAD
-	var sessionInfo *parachain.SessionInfo
-=======
 	var sessionInfo *parachaintypes.SessionInfo
->>>>>>> f2cc211d
 	err = scale.Unmarshal(encodedSessionInfo, &sessionInfo)
 	if err != nil {
 		return nil, fmt.Errorf("unmarshalling: %w", err)
