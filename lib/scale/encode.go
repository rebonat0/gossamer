// Copyright 2019 ChainSafe Systems (ON) Corp.
// This file is part of gossamer.
//
// The gossamer library is free software: you can redistribute it and/or modify
// it under the terms of the GNU Lesser General Public License as published by
// the Free Software Foundation, either version 3 of the License, or
// (at your option) any later version.
//
// The gossamer library is distributed in the hope that it will be useful,
// but WITHOUT ANY WARRANTY; without even the implied warranty of
// MERCHANTABILITY or FITNESS FOR A PARTICULAR PURPOSE. See the
// GNU Lesser General Public License for more details.
//
// You should have received a copy of the GNU Lesser General Public License
// along with the gossamer library. If not, see <http://www.gnu.org/licenses/>.

package scale

import (
	"bytes"
	"encoding/binary"
	"fmt"
	"io"
	"math/big"
	"reflect"

	"github.com/ChainSafe/gossamer/lib/common"
)

// Encoder is a wrapping around io.Writer
type Encoder struct {
	Writer io.Writer
}

// Encode returns the SCALE encoding of the given interface
func Encode(in interface{}) ([]byte, error) {
	buffer := &bytes.Buffer{}
	se := Encoder{
		Writer: buffer,
	}
	_, err := se.Encode(in)
	output := buffer.Bytes()
	return output, err
}

// EncodeCustom checks if interface has method Encode, if so use that, otherwise use regular scale encoding
func EncodeCustom(in interface{}) ([]byte, error) {
	someType := reflect.TypeOf(in)
	_, ok := someType.MethodByName("Encode")
	if ok {
		res := reflect.ValueOf(in).MethodByName("Encode").Call([]reflect.Value{})
		val := res[0].Interface()
		err := res[1].Interface()
		if err != nil {
			return val.([]byte), err.(error)
		}
		return val.([]byte), nil
	}
	return Encode(in)
}

// Encode is the top-level function which performs SCALE encoding of b which may be of type []byte, int16, int32, int64, or bool
func (se *Encoder) Encode(b interface{}) (n int, err error) {
	switch v := b.(type) {
	case []byte:
		n, err = se.encodeByteArray(v)
	case *big.Int:
		n, err = se.encodeBigInteger(v)
	case common.Uint128:
		n, err = se.encodeUint128(v)
	case int, uint, int8, uint8, int16, uint16, int32, uint32, int64, uint64:
		n, err = se.encodeFixedWidthInteger(v)
	case string:
		n, err = se.encodeByteArray([]byte(v))
	case bool:
		n, err = se.encodeBool(v)
	case common.Hash:
		n, err = se.Writer.Write(v.ToBytes())
	case interface{}:
		t := reflect.TypeOf(b).Kind()
		switch t {
		case reflect.Ptr:
			n, err = se.encodeTuple(v)
		case reflect.Struct:
			n, err = se.encodeTuple(v)
		case reflect.Slice, reflect.Array:
			n, err = se.encodeArray(v)
		default:
			return 0, fmt.Errorf("unsupported type: %T", b)
		}
	default:
		return 0, fmt.Errorf("unsupported type: %T", b)
	}

	return n, err
}

// EncodeCustom checks if interface has method Encode, if so use that, otherwise return error
func (se *Encoder) EncodeCustom(in interface{}) (int, error) {
	someType := reflect.TypeOf(in)
	// TODO: if not a pointer, check if type pointer has Encode method
	_, ok := someType.MethodByName("Encode")
<<<<<<< HEAD
	if ok {
		res := reflect.ValueOf(in).MethodByName("Encode").Call([]reflect.Value{})
		val := res[0].Interface()
		if len(res) < 2 {
			return se.Writer.Write(val.([]byte))
		}

		err := res[1].Interface()
		if err != nil {
			return 0, err.(error)
		}
=======
	if !ok {
		return 0, fmt.Errorf("cannot call EncodeCustom")
	}

	res := reflect.ValueOf(in).MethodByName("Encode").Call([]reflect.Value{})
	if len(res) == 0 {
		return 0, fmt.Errorf("method Encode does not have any return values")
	}
	val := res[0].Interface()
	if len(res) < 2 {
>>>>>>> f23a3a3f
		return se.Writer.Write(val.([]byte))
	}

	err := res[1].Interface()
	if err != nil {
		return 0, err.(error)
	}
	return se.Writer.Write(val.([]byte))
}

// encodeCustomOrEncode tries to use EncodeCustom, if that fails, it reverts to Encode
func (se *Encoder) encodeCustomOrEncode(in interface{}) (int, error) {
	n, err := se.EncodeCustom(in)
	if err == nil {
		return n, err
	}

	return se.Encode(in)
}

// encodeByteArray performs the following:
// b -> [encodeInteger(len(b)) b]
// it writes to the buffer a byte array where the first byte is the length of b encoded with SCALE, followed by the
// byte array b itself
func (se *Encoder) encodeByteArray(b []byte) (bytesEncoded int, err error) {
	var n int
	n, err = se.encodeInteger(uint(len(b)))
	if err != nil {
		return 0, err
	}

	bytesEncoded = bytesEncoded + n
	n, err = se.Writer.Write(b)
	return bytesEncoded + n, err
}

// encodeFixedWidthInteger encodes an int with size < 2**32 by putting it into little endian byte format
func (se *Encoder) encodeFixedWidthInteger(in interface{}) (bytesEncoded int, err error) {
	switch i := in.(type) {
	case int8:
		err = binary.Write(se.Writer, binary.LittleEndian, byte(i))
		bytesEncoded = 1
	case uint8:
		err = binary.Write(se.Writer, binary.LittleEndian, i)
		bytesEncoded = 1
	case int16:
		err = binary.Write(se.Writer, binary.LittleEndian, uint16(i))
		bytesEncoded = 2
	case uint16:
		err = binary.Write(se.Writer, binary.LittleEndian, i)
		bytesEncoded = 2
	case int32:
		err = binary.Write(se.Writer, binary.LittleEndian, uint32(i))
		bytesEncoded = 4
	case uint32:
		err = binary.Write(se.Writer, binary.LittleEndian, i)
		bytesEncoded = 4
	case int64:
		err = binary.Write(se.Writer, binary.LittleEndian, uint64(i))
		bytesEncoded = 8
	case uint64:
		err = binary.Write(se.Writer, binary.LittleEndian, i)
		bytesEncoded = 8
	case int:
		err = binary.Write(se.Writer, binary.LittleEndian, int64(i))
		bytesEncoded = 8
	case uint:
		err = binary.Write(se.Writer, binary.LittleEndian, uint64(i))
		bytesEncoded = 8
	default:
		err = fmt.Errorf("could not encode fixed width int, invalid type: %T", in)
	}

	return bytesEncoded, err
}

// encodeInteger performs the following on integer i:
// i  -> i^0...i^n where n is the length in bits of i
// note that the bit representation of i is in little endian; ie i^0 is the least significant bit of i,
// and i^n is the most significant bit
// if n < 2^6 write [00 i^2...i^8 ] [ 8 bits = 1 byte encoded ]
// if 2^6 <= n < 2^14 write [01 i^2...i^16] [ 16 bits = 2 byte encoded ]
// if 2^14 <= n < 2^30 write [10 i^2...i^32] [ 32 bits = 4 byte encoded ]
// if n >= 2^30 write [lower 2 bits of first byte = 11] [upper 6 bits of first byte = # of bytes following less 4]
// [append i as a byte array to the first byte]
func (se *Encoder) encodeInteger(i uint) (bytesEncoded int, err error) {

	if i < 1<<6 {
		err = binary.Write(se.Writer, binary.LittleEndian, byte(i)<<2)
		return 1, err
	} else if i < 1<<14 {
		err = binary.Write(se.Writer, binary.LittleEndian, uint16(i<<2)+1)
		return 2, err
	} else if i < 1<<30 {
		err = binary.Write(se.Writer, binary.LittleEndian, uint32(i<<2)+2)
		return 4, err
	}

	o := make([]byte, 8)
	m := i
	var numBytes int

	// calculate the number of bytes needed to store i
	// the most significant byte cannot be zero
	// each iteration, shift by 1 byte until the number is zero
	// then break and save the numBytes needed
	for numBytes = 0; numBytes < 256 && m != 0; numBytes++ {
		m = m >> 8
	}

	topSixBits := uint8(numBytes - 4)
	lengthByte := topSixBits<<2 + 3

	err = binary.Write(se.Writer, binary.LittleEndian, lengthByte)
	bytesEncoded++
	if err == nil {
		binary.LittleEndian.PutUint64(o, uint64(i))
		err = binary.Write(se.Writer, binary.LittleEndian, o[0:numBytes])
		bytesEncoded += numBytes
	}

	return bytesEncoded, err
}

func (se *Encoder) encodeUint128(i common.Uint128) (bytesEncoded int, err error) {
	buf := make([]byte, 16)
	binary.LittleEndian.PutUint64(buf[:8], i.Lower)
	binary.LittleEndian.PutUint64(buf[8:], i.Upper)
	err = binary.Write(se.Writer, binary.LittleEndian, buf)
	bytesEncoded += len(buf)
	return bytesEncoded, err
}

// encodeBigInteger performs the same encoding as encodeInteger, except on a big.Int.
// if 2^30 <= n < 2^536 write [lower 2 bits of first byte = 11] [upper 6 bits of first byte = # of bytes following less 4]
// [append i as a byte array to the first byte]
func (se *Encoder) encodeBigInteger(i *big.Int) (bytesEncoded int, err error) {
	if i.Cmp(new(big.Int).Lsh(big.NewInt(1), 6)) < 0 { // if i < 1<<6
		err = binary.Write(se.Writer, binary.LittleEndian, uint8(i.Int64()<<2))
		return 1, err
	} else if i.Cmp(new(big.Int).Lsh(big.NewInt(1), 14)) < 0 { // if i < 1<<14
		err = binary.Write(se.Writer, binary.LittleEndian, uint16(i.Int64()<<2)+1)
		return 2, err
	} else if i.Cmp(new(big.Int).Lsh(big.NewInt(1), 30)) < 0 { //if i < 1<<30
		err = binary.Write(se.Writer, binary.LittleEndian, uint32(i.Int64()<<2)+2)
		return 4, err
	}

	numBytes := len(i.Bytes())
	topSixBits := uint8(numBytes - 4)
	lengthByte := topSixBits<<2 + 3

	// write byte which encodes mode and length
	err = binary.Write(se.Writer, binary.LittleEndian, lengthByte)
	if err == nil {
		// write integer itself
		err = binary.Write(se.Writer, binary.LittleEndian, reverseBytes(i.Bytes()))
	}

	return numBytes + 1, err
}

// encodeBool performs the following:
// l = true -> write [1]
// l = false -> write [0]
func (se *Encoder) encodeBool(l bool) (bytesEncoded int, err error) {
	if l {
		bytesEncoded, err = se.Writer.Write([]byte{0x01})
		return bytesEncoded, err
	}
	bytesEncoded, err = se.Writer.Write([]byte{0x00})
	return bytesEncoded, err
}

// encodeTuple reads the number of fields in the struct and their types and writes to the buffer each of the struct fields
// encoded as their respective types
func (se *Encoder) encodeTuple(t interface{}) (bytesEncoded int, err error) {
	var v reflect.Value
	switch reflect.ValueOf(t).Kind() {
	case reflect.Ptr:
		v = reflect.ValueOf(t).Elem()
	case reflect.Slice, reflect.Array, reflect.Struct:
		v = reflect.ValueOf(t)
	}

	if !v.IsValid() {
		return bytesEncoded, err
	}

	values := make([]interface{}, 0)
	for i := 0; i < v.NumField(); i++ {
		if v.Field(i).CanInterface() {
			values = append(values, v.Field(i).Interface())
		}
	}

	for _, item := range values {
		n, err := se.encodeCustomOrEncode(item)
		if err != nil {
			return bytesEncoded, err
		}

		bytesEncoded += n
	}

	return bytesEncoded, nil
}

func (se *Encoder) encodeIntegerElements(arr []int) (bytesEncoded int, err error) {
	var n int
	n, err = se.encodeInteger(uint(len(arr)))
	bytesEncoded += n

	for _, elem := range arr {
		n, err = se.encodeInteger(uint(elem))
		bytesEncoded += n
	}

	return bytesEncoded, err
}

// encodeArray encodes an interface where the underlying type is an array or slice
// it writes the encoded length of the Array to the Encoder, then encodes and writes each value in the Array
func (se *Encoder) encodeArray(t interface{}) (bytesEncoded int, err error) {
	var n int
	switch arr := t.(type) {
	case []int:
		n, err = se.encodeIntegerElements(arr)
		bytesEncoded += n
	case []*big.Int:
		n, err = se.encodeInteger(uint(len(arr)))
		bytesEncoded += n

		for _, elem := range arr {
			n, err = se.encodeBigInteger(elem)
			bytesEncoded += n
		}
	case []bool:
		n, err = se.encodeInteger(uint(len(arr)))
		bytesEncoded += n

		for _, elem := range arr {
			n, err = se.encodeBool(elem)
			bytesEncoded += n
		}
	case [][]byte:
		n, err = se.encodeInteger(uint(len(arr)))
		bytesEncoded += n

		for _, elem := range arr {
			n, err = se.encodeByteArray(elem)
			bytesEncoded += n
		}
	case [][]int:
		n, err = se.encodeInteger(uint(len(arr)))
		bytesEncoded += n

		for _, elem := range arr {
			n, err = se.encodeArray(elem)
			bytesEncoded += n
		}
	case []string:
		n, err = se.encodeInteger(uint(len(arr)))
		bytesEncoded += n

		for _, elem := range arr {
			n, err = se.encodeByteArray([]byte(elem))
			bytesEncoded += n
		}
	case []common.PeerInfo:
		n, err = se.encodeInteger(uint(len(arr)))
		bytesEncoded += n

		for _, elem := range arr {
			n, err = se.Encode(elem)
			bytesEncoded += n
		}
	default:
		s := reflect.ValueOf(t)
		t := reflect.TypeOf(arr).Kind()
		switch t {
		case reflect.Slice:
			n, err = se.encodeInteger(uint(s.Len()))
			bytesEncoded += n
		case reflect.Array:
			// don't encode length
		}

		for i := 0; i < s.Len(); i++ {
			n, err = se.encodeCustomOrEncode(s.Index(i).Interface())
			bytesEncoded += n
		}
	}

	return bytesEncoded, err
}<|MERGE_RESOLUTION|>--- conflicted
+++ resolved
@@ -100,19 +100,6 @@
 	someType := reflect.TypeOf(in)
 	// TODO: if not a pointer, check if type pointer has Encode method
 	_, ok := someType.MethodByName("Encode")
-<<<<<<< HEAD
-	if ok {
-		res := reflect.ValueOf(in).MethodByName("Encode").Call([]reflect.Value{})
-		val := res[0].Interface()
-		if len(res) < 2 {
-			return se.Writer.Write(val.([]byte))
-		}
-
-		err := res[1].Interface()
-		if err != nil {
-			return 0, err.(error)
-		}
-=======
 	if !ok {
 		return 0, fmt.Errorf("cannot call EncodeCustom")
 	}
@@ -121,9 +108,9 @@
 	if len(res) == 0 {
 		return 0, fmt.Errorf("method Encode does not have any return values")
 	}
+
 	val := res[0].Interface()
 	if len(res) < 2 {
->>>>>>> f23a3a3f
 		return se.Writer.Write(val.([]byte))
 	}
 
