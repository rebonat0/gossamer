// Copyright 2021 ChainSafe Systems (ON)
// SPDX-License-Identifier: LGPL-3.0-only

package transaction

import (
	"reflect"
	"sync"
	"testing"
	"time"
<<<<<<< HEAD

	"github.com/stretchr/testify/assert"
=======
>>>>>>> ac700f8b
)

func TestPriorityQueue(t *testing.T) {
	tests := []*ValidTransaction{
		{
			Extrinsic: []byte("a"),
			Validity:  &Validity{Priority: 1},
		},
		{
			Extrinsic: []byte("b"),
			Validity:  &Validity{Priority: 4},
		},
		{
			Extrinsic: []byte("c"),
			Validity:  &Validity{Priority: 2},
		},
		{
			Extrinsic: []byte("d"),
			Validity:  &Validity{Priority: 17},
		},
		{
			Extrinsic: []byte("e"),
			Validity:  &Validity{Priority: 2},
		},
	}

	pq := NewPriorityQueue()
	expected := []int{3, 1, 2, 4, 0}

	for _, node := range tests {
		pq.Push(node)
	}

	for i, exp := range expected {
		n := pq.Pop()
		if !reflect.DeepEqual(n, tests[exp]) {
			t.Log(n.Validity)
			t.Log(tests[exp].Validity)
			t.Fatalf("Fail: iteration %d got %v expected %v", i, n, tests[exp])
		}
	}
}

func TestPriorityQueueAgain(t *testing.T) {
	tests := []*ValidTransaction{
		{
			Extrinsic: []byte("a"),
			Validity:  &Validity{Priority: 2},
		},
		{
			Extrinsic: []byte("b"),
			Validity:  &Validity{Priority: 3},
		},
		{
			Extrinsic: []byte("c"),
			Validity:  &Validity{Priority: 2},
		},
		{
			Extrinsic: []byte("d"),
			Validity:  &Validity{Priority: 3},
		},
		{
			Extrinsic: []byte("e"),
			Validity:  &Validity{Priority: 1},
		},
	}

	pq := NewPriorityQueue()
	expected := []int{1, 3, 0, 2, 4}

	for _, node := range tests {
		pq.Push(node)
	}

	for i, exp := range expected {
		n := pq.Pop()
		if !reflect.DeepEqual(n, tests[exp]) {
			t.Fatalf("Fail: iteration %d got %v expected %v", i, n, tests[exp])
		}
	}
}

func TestPeek_Empty(t *testing.T) {
	pq := NewPriorityQueue()
	vt := pq.Peek()
	if vt != nil {
		t.Fatalf("Fail: expected nil for empty queue")
	}
}

func TestPriorityQueue_Pop(t *testing.T) {
	pq := NewPriorityQueue()

	val := pq.Pop()

	if val != nil {
		t.Errorf("pop on empty list should return nil")
	}
	val = pq.Peek()
	if val != nil {
		t.Errorf("pop on empty list should return nil")
	}

	pq.Push(&ValidTransaction{
		Extrinsic: []byte{},
		Validity:  new(Validity),
	})

	peek := pq.Peek()
	if peek == nil {
		t.Errorf("expected item, got nil Peek()")
	}

	pop := pq.Pop()
	if pop == nil {
		t.Errorf("expected item, got nil for Pop()")
	}

	if !reflect.DeepEqual(peek, pop) {
		t.Error("Peek() did not return the same value as Pop()")
	}
}

func TestPeek(t *testing.T) {
	tests := []*ValidTransaction{
		{
			Extrinsic: []byte("a"),
			Validity:  &Validity{Priority: 2},
		},
		{
			Extrinsic: []byte("b"),
			Validity:  &Validity{Priority: 3},
		},
		{
			Extrinsic: []byte("c"),
			Validity:  &Validity{Priority: 2},
		},
		{
			Extrinsic: []byte("d"),
			Validity:  &Validity{Priority: 3},
		},
		{
			Extrinsic: []byte("e"),
			Validity:  &Validity{Priority: 1},
		},
	}

	pq := NewPriorityQueue()
	expected := []int{1, 3, 0, 2, 4}

	for _, node := range tests {
		pq.Push(node)
	}

	for _, exp := range expected {
		n := pq.Peek()
		if !reflect.DeepEqual(n, tests[exp]) {
			t.Fatalf("Fail: got %v expected %v", n, tests[exp])
		}
		pq.Pop()
	}
}

func TestPriorityQueueConcurrentCalls(_ *testing.T) {
	pq := NewPriorityQueue()

	const parallelism = 2

	var startWg, endWg sync.WaitGroup
	startWg.Add(parallelism)
	endWg.Add(parallelism)

	timedOut := make(chan struct{})
	go func() {
		startWg.Wait()
		const duration = 100 * time.Millisecond
		timer := time.NewTimer(duration)
		<-timer.C
		close(timedOut)
	}()

	for i := 0; i < parallelism; i++ {
		go func() {
			defer endWg.Done()
			startWg.Done()
			for {
				select {
				case <-timedOut:
					return
				default:
				}
				_, _ = pq.Push(&ValidTransaction{Validity: &Validity{Priority: 1}})
				_ = pq.Peek()
				_ = pq.Pop()
			}
		}()
	}

	endWg.Wait()
}

func TestPending(t *testing.T) {
	tests := []*ValidTransaction{
		{
			Extrinsic: []byte("a"),
			Validity:  &Validity{Priority: 5},
		},
		{
			Extrinsic: []byte("b"),
			Validity:  &Validity{Priority: 4},
		},
		{
			Extrinsic: []byte("c"),
			Validity:  &Validity{Priority: 3},
		},
		{
			Extrinsic: []byte("d"),
			Validity:  &Validity{Priority: 2},
		},
		{
			Extrinsic: []byte("e"),
			Validity:  &Validity{Priority: 1},
		},
	}

	pq := NewPriorityQueue()

	for _, node := range tests {
		pq.Push(node)
	}

	pending := pq.Pending()
	if !reflect.DeepEqual(pending, tests) {
		t.Fatalf("Fail: got %v expected %v", pending, tests)
	}
}

func TestRemoveExtrinsic(t *testing.T) {
	tests := []*ValidTransaction{
		{
			Extrinsic: []byte("rats"),
			Validity:  &Validity{Priority: 5},
		},
		{
			Extrinsic: []byte("arecool"),
			Validity:  &Validity{Priority: 4},
		},
	}

	pq := NewPriorityQueue()

	for _, node := range tests {
		pq.Push(node)
	}

	pq.RemoveExtrinsic(tests[0].Extrinsic)

	res := pq.Pop()
	if !reflect.DeepEqual(res, tests[1]) {
		t.Fatalf("Fail: got %v expected %v", res, tests[1])
	}
}

func TestPopChannel(t *testing.T) {
	pq := NewPriorityQueue()
	slotTimer := time.NewTimer(time.Second)

	popChan := pq.PopChannel(slotTimer)
	tests := []*ValidTransaction{
		{
			Extrinsic: []byte("a"),
			Validity:  &Validity{Priority: 1},
		},
		{
			Extrinsic: []byte("b"),
			Validity:  &Validity{Priority: 4},
		},
		{
			Extrinsic: []byte("c"),
			Validity:  &Validity{Priority: 2},
		},
		{
			Extrinsic: []byte("d"),
			Validity:  &Validity{Priority: 17},
		},
		{
			Extrinsic: []byte("e"),
			Validity:  &Validity{Priority: 2},
		},
	}

	expected := []int{3, 1, 2, 4, 0}

	for _, test := range tests {
		pq.Push(test)
	}

	counter := 0
	for txn := range popChan {
		assert.Equal(t, tests[expected[counter]], txn)
		counter++
	}
}<|MERGE_RESOLUTION|>--- conflicted
+++ resolved
@@ -8,11 +8,8 @@
 	"sync"
 	"testing"
 	"time"
-<<<<<<< HEAD
 
 	"github.com/stretchr/testify/assert"
-=======
->>>>>>> ac700f8b
 )
 
 func TestPriorityQueue(t *testing.T) {
