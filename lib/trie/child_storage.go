--- conflicted
+++ resolved
@@ -140,9 +140,5 @@
 		return t.DeleteChild(keyToChild)
 	}
 
-<<<<<<< HEAD
-	return t.SetChild(keyToChild, child, V0)
-=======
 	return t.SetChild(keyToChild, child, version)
->>>>>>> 3cae76e9
 }