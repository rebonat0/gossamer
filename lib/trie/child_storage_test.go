--- conflicted
+++ resolved
@@ -5,10 +5,7 @@
 
 import (
 	"encoding/binary"
-<<<<<<< HEAD
 	"fmt"
-=======
->>>>>>> 3cae76e9
 	"testing"
 
 	"github.com/stretchr/testify/assert"
@@ -53,11 +50,7 @@
 	err := parentTrie.SetChild(childKey, childTrie, V0)
 	assert.NoError(t, err)
 
-<<<<<<< HEAD
-	err = parentTrie.ClearFromChild(childKey, keyInChild)
-=======
 	err = parentTrie.ClearFromChild(childKey, keyInChild, V0)
->>>>>>> 3cae76e9
 	assert.NoError(t, err)
 
 	childTrie, err = parentTrie.GetChild(childKey)
